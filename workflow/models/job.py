--- conflicted
+++ resolved
@@ -99,10 +99,6 @@
     # Shop job has no client (client_id is None)
 
     job_is_valid = models.BooleanField(default=False)  # type: ignore
-<<<<<<< HEAD
-=======
-    # Checking if this is the root of the problem with makemigrations not working
->>>>>>> 8d21e8ba
     collected: bool = models.BooleanField(default=False)  # type: ignore
     paid: bool = models.BooleanField(default=False)  # type: ignore
     charge_out_rate = (
