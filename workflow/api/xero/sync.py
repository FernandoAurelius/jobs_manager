from decimal import Decimal
import logging
import time
from datetime import date, datetime, timedelta
from uuid import UUID

from django.core.cache import cache
from django.core.exceptions import MultipleObjectsReturned, ObjectDoesNotExist
from django.db import models, transaction
from django.utils import timezone
from xero_python.accounting import AccountingApi
from xero_python.exceptions.http_status_exceptions import RateLimitException

from workflow.models import CompanyDefaults
from workflow.api.xero.reprocess_xero import (
    set_client_fields,
    set_invoice_or_bill_fields,
    set_journal_fields,
)
from workflow.api.xero.xero import api_client, get_tenant_id, get_token
from workflow.models import XeroJournal, Quote
from workflow.models.client import Client
from workflow.models.invoice import Bill, CreditNote, Invoice
from workflow.models.xero_account import XeroAccount
from workflow.models.purchase import PurchaseOrder, PurchaseOrderLine
logger = logging.getLogger("xero")


def apply_rate_limit_delay(response_headers):
    """
    Applies a dynamic delay based on the 'Retry-After' header returned by Xero.
    This is needed in case we get a 429 error (rate limit exceeded).
    """
    retry_after = int(response_headers.get("Retry-After", 0))
    if retry_after > 0:
        logger.warning(f"Rate limit reached. Retrying after {retry_after} seconds...")
        time.sleep(retry_after)


def sync_xero_data(
    xero_entity_type,  # The entity type as known in Xero's API
    our_entity_type,   # The entity type as known in our system
    xero_api_fetch_function,
    sync_function,
    last_modified_time,
    additional_params=None,
    pagination_mode="single",  # "single", "page", or "offset"
):
    if pagination_mode not in ("single", "page", "offset"):
        raise ValueError("pagination_mode must be 'single', 'page', or 'offset'")

    if pagination_mode == "offset" and xero_entity_type != "journals":
        raise TypeError("We only support journals for offset currently")

    logger.info(
        "Starting sync for %s, mode=%s, since=%s",
        our_entity_type,
        pagination_mode,
        last_modified_time,
    )

    yield {
        "datetime": timezone.now().isoformat(),
        "entity": our_entity_type,
        "severity": "info",
        "message": f"Starting sync for {our_entity_type} since {last_modified_time}",
        "progress": 0.0,
        "lastSync": last_modified_time
    }

    xero_tenant_id = get_tenant_id()
    offset = 0
    page = 1
    page_size = 100
    total_processed = 0
    total_items = None
    current_batch_start = 0

    base_params = {
        "xero_tenant_id": xero_tenant_id,
        "if_modified_since": last_modified_time,
    }

    # Only add pagination parameters for supported endpoints
    if pagination_mode == "page" and xero_entity_type not in ["quotes", "accounts"]:
        # Page mode uses UpdatedDateUTC ordering for consistent incremental fetching.
        base_params.update({"page_size": page_size, "order": "UpdatedDateUTC ASC"})

    if additional_params:
        base_params.update(additional_params)

    while True:
        # Prepare the API parameters for this iteration.
        params = dict(base_params)
        if pagination_mode == "offset":
            params["offset"] = offset
        elif pagination_mode == "page":
            params["page"] = page

        try:
            # Fetch the entities from the API based on the prepared parameters.
            logger.debug(f"Making API call for {xero_entity_type} with params: {params}")
            entities = xero_api_fetch_function(**params)
            if entities is None:
                logger.error(f"API call returned None for {xero_entity_type}")
                raise ValueError(f"API call returned None for {xero_entity_type}")
            items = getattr(entities, xero_entity_type, [])  # Extract the relevant data.

            if not items:
                logger.info("No items to sync.")
                yield {
                    "datetime": timezone.now().isoformat(),
                    "entity": our_entity_type,
                    "severity": "info",
                    "message": "No items to sync",
                    "progress": 1.0,
                    "lastSync": timezone.now().isoformat()
                }
                return

            # Get total items for progress tracking
            match xero_entity_type:
                case entity if entity in ["contacts", "invoices", "credit_notes", "purchase_orders"]:
                    total_items = entities.pagination.item_count
                    yield {
                        "datetime": timezone.now().isoformat(),
                        "entity": our_entity_type,
                        "severity": "info",
                        "message": f"Found {total_items} {our_entity_type} to sync",
                        "progress": 0.0,
                        "totalItems": total_items
                    }
<<<<<<< HEAD
                case entity if entity in ["accounts", "journals", "quotes"]:
                    total_items = len(items)  # For accounts, we get all items at once
=======
                case "accounts":
                    total_items = len(items)  # For accounts, we get all items at once
                    yield {
                        "datetime": timezone.now().isoformat(),
                        "entity": our_entity_type,
                        "severity": "info",
                        "message": f"Found {total_items} accounts to sync",
                        "progress": 0.0,
                        "totalItems": total_items
                    }
                case "journals":
                    total_items = len(items)  # For journals, we get all items at once
>>>>>>> 75b9eb75
                    yield {
                        "datetime": timezone.now().isoformat(),
                        "entity": our_entity_type,
                        "severity": "info",
                        "message": f"Found {total_items} {our_entity_type} to sync",
                        "progress": 0.0,
                        "totalItems": total_items
                    }
                case _:
                    raise ValueError(f"Unexpected entity type: {xero_entity_type}")

            # Process the current batch of items
            try:
                sync_function(items)
                total_processed += len(items)
                
                # Calculate progress based on entity type
                progress = None
                if total_items:
                    progress = min(total_processed / total_items, 0.99)  # Cap at 99% until complete
                
                # Prepare progress message based on entity type
                match xero_entity_type:
                    case "journals":
                        current_batch_end = max(item.journal_number for item in items)
                        message = f"Processed journals {current_batch_start} to {current_batch_end}"
                    case entity if entity in ["contacts", "invoices", "credit_notes", "purchase_orders"]:
                        message = f"Processed {total_processed} of {total_items} {our_entity_type}"
<<<<<<< HEAD
                    case entity if entity in ["accounts","quotes"]:
                        message = f"Processed {total_processed} of {total_items} {our_entity_type}"
=======
                    case "quotes":
                        message = f"Processed {total_processed} of {total_items} quotes"
                    case "accounts":
                        message = f"Processed {total_processed} of {total_items} accounts"
>>>>>>> 75b9eb75
                    case _:
                        raise ValueError(f"Unexpected entity type: {xero_entity_type}")
                
                yield {
                    "datetime": timezone.now().isoformat(),
                    "entity": our_entity_type,
                    "severity": "info",
                    "message": message,
                    "progress": progress,
                    "lastSync": timezone.now().isoformat(),
                    "processedCount": total_processed,
                    "totalCount": total_items
                }

            except Exception as e:
                logger.error(f"Error in sync function for {our_entity_type}: {str(e)}")
                yield {
                    "datetime": timezone.now().isoformat(),
                    "entity": our_entity_type,
                    "severity": "error",
                    "message": f"Error processing {our_entity_type}: {str(e)}",
                    "progress": None,
                    "lastSync": last_modified_time
                }
                raise

            # Update parameters to ensure progress in pagination.
            if pagination_mode == "page":
                # Increment page for page mode.
                page += 1
            elif pagination_mode == "offset":
                # Use JournalNumber for offset progression for journals.
                max_journal_number = max(item.journal_number for item in items)
                offset = max_journal_number + 1

            # Terminate if last batch was smaller than page size or if it's accounts
            if len(items) < page_size or pagination_mode == "single":
                logger.info("Finished processing all items.")
                yield {
                    "datetime": timezone.now().isoformat(),
                    "entity": our_entity_type,
                    "severity": "info",
                    "message": f"Completed sync of {total_processed} {our_entity_type}",
                    "progress": 1.0,
                    "lastSync": timezone.now().isoformat(),
                    "processedCount": total_processed,
                    "totalCount": total_items
                }
                break
            else:
                # Avoid hitting API rate limits
                time.sleep(5)

        except RateLimitException as e:
            # Use the apply_rate_limit_delay function to handle rate limiting
            logger.warning(f"Rate limit hit when syncing {our_entity_type}. Applying dynamic delay.")
            retry_after = int(e.response_headers.get("Retry-After", 0))
            yield {
                "datetime": timezone.now().isoformat(),
                "entity": our_entity_type,
                "severity": "warning",
                "message": f"Rate limit hit, waiting {retry_after} seconds",
                "progress": None,
                "lastSync": last_modified_time
            }
            apply_rate_limit_delay(e.response_headers)
            # Continue the loop to retry after the delay
            continue


def get_last_modified_time(model):
    """
    Fetch the latest 'last_modified' from the given model, or default to a far past date.
    We use this to see what needs to sync to Xero.  Anything newer than this in Xero
    needs to be synced to us
    """
    last_modified_time = model.objects.aggregate(models.Max("xero_last_modified"))[
        "xero_last_modified__max"
    ]
    if last_modified_time:
        # The handling of milliseconds differs between django and Xero.
        # This simplifies things by simply syncing them again
        last_modified_time = last_modified_time - timedelta(seconds=1)

    if last_modified_time:
        last_modified_str = last_modified_time.isoformat()
    else:
        last_modified_str = "2000-01-01T00:00:00Z"

    logger.info(f"{model.__name__}: Using last_modified_time={last_modified_str}")

    return last_modified_str


def serialise_xero_object(obj):
    if isinstance(obj, (str, int, float, bool, type(None))):
        return obj
    elif isinstance(obj, (datetime, date)):
        return obj.isoformat()
    elif isinstance(obj, UUID):
        return str(obj)
    elif isinstance(obj, (list, tuple)):
        return [serialise_xero_object(item) for item in obj]
    elif isinstance(obj, dict):
        return {key: serialise_xero_object(value) for key, value in obj.items()}
    elif hasattr(obj, "__dict__"):
        return serialise_xero_object(obj.__dict__)
    else:
        return str(obj)


def remove_junk_json_fields(data):
    """We delete currency fields because they're really bulky and repeated on every invoice"""
    exclude_keys = {"_currency_code", "_currency_rate"}

    if isinstance(data, dict):
        # Recursively remove currency fields from the dictionary
        return {
            key: remove_junk_json_fields(value)
            for key, value in data.items()
            if key not in exclude_keys
        }
    elif isinstance(data, list):
        # Recursively apply this function for lists of items
        return [remove_junk_json_fields(item) for item in data]
    else:
        return data  # Base case: return data as-is if it's not a dict or list


def clean_raw_json(data):
    def is_unwanted_field(key, value):
        unwanted_patterns = [
            "_value2member_map_",
            "_generate_next_value_",
            "_member_names_",
            "__objclass__",
        ]
        return any(pattern in key for pattern in unwanted_patterns)

    def recursively_clean(data):
        if isinstance(data, dict):
            return {
                k: recursively_clean(v)
                for k, v in data.items()
                if not is_unwanted_field(k, v)
            }
        elif isinstance(data, list):
            return [recursively_clean(i) for i in data]
        else:
            return data

    return recursively_clean(data)


def get_or_fetch_client_by_contact_id(contact_id, invoice_number=None):
    """
    Get a client by Xero contact_id, fetching it from the API if not found locally.
    Args:
        contact_id: The Xero contact_id to search for.
        invoice_number: Optional invoice number for logging purposes.
    
    Returns:
        Client: The client instance found or fetched.
    
    Raises:
        ValueError: If the client is not found in Xero.
    """
    client = Client.objects.filter(xero_contact_id=contact_id).first()
    if client:
        return client
    
    missing_client = AccountingApi(api_client).get_contact(get_tenant_id(), contact_id)
    if not missing_client:
        entity_ref = f"invoice {invoice_number}" if invoice_number else f"contact ID {contact_id}"
        logger.warning(f"Client not found for {entity_ref}")
        raise ValueError(f"Client not found for {entity_ref}")

    synced_clients = sync_clients([missing_client])
    if not synced_clients:
        entity_ref = f"invoice {invoice_number}" if invoice_number else f"contact ID {contact_id}"
        logger.warning(f"Client not found for {entity_ref}")
        raise ValueError(f"Client not found for {entity_ref}")
    return synced_clients[0]
def sync_invoices(invoices):
    """Sync Xero invoices (ACCREC)."""
    for inv in invoices:
        xero_id = getattr(inv, "invoice_id")

        # Retrieve the client for the invoice first
        try:
            client = get_or_fetch_client_by_contact_id(
                inv.contact.contact_id,     
                inv.invoice_number
            )
        except ValueError as e:
            logger.error(f"Error processing invoice {inv.invoice_number}: {str(e)}")
            raise

        dirty_raw_json = serialise_xero_object(inv)
        raw_json = clean_raw_json(dirty_raw_json)

        # Retrieve or create the invoice (without saving initially)
        try:
            invoice = Invoice.objects.get(xero_id=xero_id)
            created = False
        except Invoice.DoesNotExist:
            invoice = Invoice(xero_id=xero_id, client=client)
            created = True

        # Perform the rest of the operations
        try:
            # Update raw_json
            invoice.raw_json = raw_json

            # Set other fields from raw_json using set_invoice_fields
            set_invoice_or_bill_fields(invoice, "INVOICE")

            # Log whether the invoice was created or updated
            if created:
                logger.info(
                    f"New invoice added: {invoice.number} "
                    f"updated_at={invoice.xero_last_modified}"
                )
            else:
                logger.info(
                    f"Updated invoice: {invoice.number} "
                    f"updated_at={invoice.xero_last_modified}"
                )

        except Exception as e:
            logger.error(f"Error processing invoice {inv.invoice_number}: {str(e)}")
            logger.error(f"Invoice data: {raw_json}")
            raise


def sync_bills(bills):
    """Sync Xero bills (ACCPAY)."""
    for bill_data in bills:
        xero_id = getattr(bill_data, "invoice_id")
        dirty_raw_json = serialise_xero_object(bill_data)
        raw_json = clean_raw_json(dirty_raw_json)
        bill_number = raw_json["_invoice_number"]
        # Retrieve the client for the bill first
        client = Client.objects.filter(
            xero_contact_id=bill_data.contact.contact_id
        ).first()
        if not client:
            logger.warning(f"Client not found for bill {bill_number}")
            continue

        # Retrieve or create the bill without saving immediately
        try:
            bill = Bill.objects.get(xero_id=xero_id)
            created = False
        except Bill.DoesNotExist:
            bill = Bill(xero_id=xero_id, client=client)
            created = True

        # Now perform the rest of the operations, ensuring everything is set before saving
        try:
            # Update raw_json and other necessary fields
            bill.raw_json = raw_json

            # Set other fields using set_bill_fields (which also saves the bill)
            set_invoice_or_bill_fields(bill, "BILL")

            # Log whether the bill was created or updated
            if created:
                logger.info(
                    f"New bill added: {bill.number} "
                    f"updated_at={bill.xero_last_modified}"
                )
            else:
                logger.info(
                    f"Updated bill: {bill.number} "
                    f"updated_at={bill.xero_last_modified}"
                )

        except Exception as e:
            logger.error(f"Error processing bill {bill_number}: {str(e)}")
            logger.error(f"Bill data: {raw_json}")
            raise


def sync_credit_notes(notes):
    """Sync Xero credit notes."""
    for note_data in notes:
        xero_id = getattr(note_data, "credit_note_id")
        dirty_raw_json = serialise_xero_object(note_data)
        raw_json = clean_raw_json(dirty_raw_json)
        note_number = raw_json["_credit_note_number"]

        # Retrieve the client for the credit note
        client = Client.objects.filter(
            xero_contact_id=note_data.contact.contact_id
        ).first()
        if not client:
            logger.warning(f"Client not found for credit note {note_number}")
            continue

        # Retrieve or create the credit note without saving immediately
        try:
            note = CreditNote.objects.get(xero_id=xero_id)
            created = False
        except CreditNote.DoesNotExist:
            note = CreditNote(xero_id=xero_id, client=client)
            created = True

        # Now perform the rest of the operations
        try:
            # Update raw_json and other necessary fields
            note.raw_json = raw_json

            # Set other fields using set_invoice_or_bill_fields
            set_invoice_or_bill_fields(note, "CREDIT_NOTE")

            # Log whether the credit note was created or updated
            if created:
                logger.info(
                    f"New credit note added: {note.number} "
                    f"updated_at={note.xero_last_modified}"
                )
            else:
                logger.info(
                    f"Updated credit note: {note.number} "
                    f"updated_at={note.xero_last_modified}"
                )

        except Exception as e:
            logger.error(f"Error processing credit note {note_number}: {str(e)}")
            logger.error(f"Note data: {raw_json}")
            raise


def sync_journals(journals):
    """Sync Xero journals."""
    for jrnl_data in journals:
        xero_id = getattr(jrnl_data, "journal_id")
        dirty_raw_json = serialise_xero_object(jrnl_data)
        raw_json = clean_raw_json(dirty_raw_json)

        # Retrieve the journal_number from raw_json
        # Adjust key if needed, based on your raw JSON structure
        journal_number = raw_json["_journal_number"]

        # Retrieve or create the journal without saving immediately
        try:
            journal = XeroJournal.objects.get(xero_id=xero_id)
            created = False
        except XeroJournal.DoesNotExist:
            journal = XeroJournal(xero_id=xero_id)
            created = True

        # Now perform the rest of the operations
        try:
            # Update raw_json
            journal.raw_json = raw_json

            # Set other fields using set_journal_fields
            set_journal_fields(journal)

            # Log whether the journal was created or updated
            if created:
                logger.info(
                    f"New journal added: {journal_number} "
                    f"updated_at={journal.xero_last_modified}"
                )
            else:
                logger.info(
                    f"Updated journal: {journal_number} "
                    f"updated_at={journal.xero_last_modified}"
                )

        except Exception as e:
            logger.error(f"Error processing journal {journal_number}: {str(e)}")
            logger.error(f"Journal data: {raw_json}")
            raise


def sync_clients(xero_contacts):
    """
    Sync clients fetched from Xero API.
    Returns a list of Client instances that were created or updated.
    """
    client_instances = []
    
    for contact_data in xero_contacts:
        xero_contact_id = getattr(contact_data, "contact_id", None)

        # Serialize and clean the JSON received from the API
        raw_json_with_currency = serialise_xero_object(contact_data)
        raw_json = remove_junk_json_fields(raw_json_with_currency)

        try:
            client = Client.objects.filter(xero_contact_id=xero_contact_id).first()

            if client:
                client.raw_json = raw_json
                set_client_fields(client, new_from_xero=False)
                logger.info(
                    f"Updated client: {client.name} "
                    f"updated_at={client.xero_last_modified}"
                )
            else:
                client = Client.objects.create(
                    xero_contact_id=xero_contact_id,
                    xero_last_modified=timezone.now(),
                    raw_json=raw_json,
                )
                set_client_fields(client, new_from_xero=True)
                logger.info(
                    f"New client added: {client.name} "
                    f"updated_at={client.xero_last_modified}"
                )

            sync_client_to_xero(client)
            client_instances.append(client)

        except Exception as e:
            logger.error(f"Error processing client: {str(e)}")
            logger.error(f"Client data: {raw_json}")
            raise
    
    return client_instances


def sync_accounts(xero_accounts):
    """Sync Xero accounts."""
    logger.info(f"sync_accounts received: {xero_accounts}")
    if xero_accounts is None:
        logger.error("xero_accounts is None - API call likely failed")
        raise ValueError("xero_accounts is None - API call likely failed")
    
    # Get all current Xero account IDs from the API response
    current_xero_ids = {getattr(account, "account_id") for account in xero_accounts}
    
    # Disabled: This code is handy if you delete accounts in Xero, since the sync doesn't do this automatically
    # # Delete any accounts that no longer exist in Xero
    # deleted_count = XeroAccount.objects.exclude(xero_id__in=current_xero_ids).delete()[0]
    # if deleted_count > 0:
    #     logger.warning(f"Deleted {deleted_count} accounts that no longer exist in Xero")
        
    for account_data in xero_accounts:
        xero_account_id = getattr(account_data, "account_id")
        account_code = getattr(account_data, "code")
        account_name = getattr(account_data, "name")
        account_type = getattr(account_data, "type")
        tax_type = getattr(account_data, "tax_type")
        description = getattr(account_data, "description", None)
        enable_payments = getattr(account_data, "enable_payments_to_account", False)
        xero_last_modified = getattr(account_data, "_updated_date_utc")

        raw_json = serialise_xero_object(account_data)

        try:
            account, created = XeroAccount.objects.update_or_create(
                xero_id=xero_account_id,
                defaults={
                    "account_code": account_code,
                    "account_name": account_name,
                    "description": description,
                    "account_type": account_type,
                    "tax_type": tax_type,
                    "enable_payments": enable_payments,
                    "xero_last_modified": xero_last_modified,
                    "xero_last_synced": timezone.now(),
                    "raw_json": raw_json,
                },
            )

            if created:
                logger.info(
                    f"New account added: {account.account_name} ({account.account_code})"
                )
            else:
                logger.info(
                    f"Updated account: {account.account_name} ({account.account_code})"
                )
        except Exception as e:
            logger.error(f"Error processing account {account_name}: {str(e)}")
            logger.error(f"Account data: {raw_json}")
            raise


def sync_quotes(quotes):
    """
    Sync Quotes fetched from Xero API.
    """
    for quote_data in quotes:
        xero_id = getattr(quote_data, "quote_id")
        client = Client.objects.filter(
            xero_contact_id=quote_data.contact.contact_id
        ).first()

        if not client:
            logger.warning(f"Client not found for quote {xero_id}")
            continue

        # Serialize the quote data first
        raw_json = serialise_xero_object(quote_data)
        
        try:
            # Extract status - should always be a dict with _value_ from Xero API
            status_data = raw_json.get("_status")
            if not isinstance(status_data, dict) or "_value_" not in status_data:
                logger.error(f"Invalid status data structure from Xero for quote {xero_id}: {status_data}")
                raise ValueError(f"Quote {xero_id} has invalid status structure from Xero API")
            
            status = status_data["_value_"]
            
            quote, created = Quote.objects.update_or_create(
                xero_id=xero_id,
                defaults={
                    "client": client,
                    "date": raw_json.get("_date"),
                    "status": status,
                    "total_excl_tax": Decimal(str(raw_json.get("_sub_total", "0"))),
                    "total_incl_tax": Decimal(str(raw_json.get("_total", "0"))),
                    "xero_last_modified": raw_json.get("_updated_date_utc"),
                    "xero_last_synced": timezone.now(),
                    "online_url": f"https://go.xero.com/app/quotes/edit/{xero_id}",
                    "raw_json": raw_json,
                },
            )

            logger.info(
                f"{'New' if created else 'Updated'} quote: {quote.xero_id} for client {client.name}"
            )
        except Exception as e:
            logger.error(f"Error processing quote {xero_id}: {str(e)}")
            logger.error(f"Quote data: {raw_json}")
            raise


def sync_purchase_orders(purchase_orders):
    """
    Sync Purchase Orders fetched from Xero API.
    """
    for po_data in purchase_orders:
        xero_id = getattr(po_data, "purchase_order_id")
        
        # Retrieve the supplier for the purchase order
        client = Client.objects.filter(xero_contact_id=po_data.contact.contact_id).first()
        if not client:
            logger.warning(f"Supplier not found for purchase order {po_data.purchase_order_number}")
            continue

        # Serialize and clean the JSON received from the API
        raw_json = serialise_xero_object(po_data)
        
        try:
            # Retrieve or create the purchase order
            try:
                purchase_order = PurchaseOrder.objects.get(xero_id=xero_id)
                created = False
            except PurchaseOrder.DoesNotExist:
                purchase_order = PurchaseOrder(xero_id=xero_id, supplier=client)
                created = True

            # Update fields from Xero data
            purchase_order.po_number = po_data.purchase_order_number
            purchase_order.order_date = po_data.date
            purchase_order.expected_delivery = po_data.delivery_date
            
            # Set Xero sync fields
            purchase_order.xero_last_modified = raw_json.get("_updated_date_utc")
            purchase_order.xero_last_synced = timezone.now()
            
            # Map Xero status to our status
            xero_status = po_data.status
            if xero_status == "DRAFT":
                purchase_order.status = "draft"
            elif xero_status == "SUBMITTED":
                purchase_order.status = "submitted"
            elif xero_status == "AUTHORISED":
                purchase_order.status = "submitted"
            elif xero_status == "BILLED":
                purchase_order.status = "fully_received"
            elif xero_status == "DELETED":
                purchase_order.status = "void"
            else:
                purchase_order.status = "draft"  # Default

            purchase_order.save()

            # Process line items
            if hasattr(po_data, "line_items") and po_data.line_items:
                for line_item in po_data.line_items:
                    # Create or update line item
                    po_line, line_created = PurchaseOrderLine.objects.update_or_create(
                        purchase_order=purchase_order,
                        item_code=line_item.item_code or "",
                        description=line_item.description,
                        defaults={
                            "quantity": line_item.quantity,
                            "unit_cost": line_item.unit_amount,
                        }
                    )
                    
                    if line_created:
                        logger.info(f"Created line item for PO {purchase_order.po_number}: {line_item.description}")
                    else:
                        logger.info(f"Updated line item for PO {purchase_order.po_number}: {line_item.description}")

            if created:
                logger.info(f"New purchase order added: {purchase_order.po_number}")
            else:
                logger.info(f"Updated purchase order: {purchase_order.po_number}")

        except Exception as e:
            logger.error(f"Error processing purchase order {getattr(po_data, 'purchase_order_number', 'unknown')}: {str(e)}")
            logger.error(f"Purchase order data: {raw_json}")
            raise


def sync_client_to_xero(client):
    """
    Sync a client from the local database to Xero - either create a new one or update an existing one.
    """

    # Step 1: Validate client data before attempting to sync
    if not client.validate_for_xero():
        logger.error(
            f"Client {client.id} failed validation and will not be synced to Xero."
        )
        return False  # Exit early if validation fails

    xero_tenant_id = get_tenant_id()  # Fetch Xero tenant ID
    accounting_api = AccountingApi(api_client)  # Initialize the Accounting API for Xero

    # Step 2: Log sync attempt
    logger.info(f"Attempting to sync client {client.name} with Xero.")

    # Step 3: Prepare client data for Xero using the model method
    contact_data = client.get_client_for_xero()
    if not contact_data:
        logger.error(
            f"Client {client.id} failed validation and will not be synced to Xero."
        )
        return False  # Exit early if validation fails

    # Step 4: Create or update the client in Xero
    try:
        # Add a small delay before making the API call to avoid rate limits
        time.sleep(1)
        
        if client.xero_contact_id:
            # Update existing contact
            contact_data["ContactID"] = client.xero_contact_id
            response = accounting_api.update_contact(
                xero_tenant_id,
                contact_id=client.xero_contact_id,
                contacts={"contacts": [contact_data]},
            )
            logger.info(f"Updated existing client {client.name} in Xero.")
        else:
            # Create new contact
            response = accounting_api.create_contacts(
                xero_tenant_id, contacts={"contacts": [contact_data]}
            )
            # Save the new Xero ContactID to the local database
            new_contact_id = response.contacts[0].contact_id
            client.xero_contact_id = new_contact_id
            client.save()
            logger.info(
                f"Created new client {client.name} in Xero with ID {new_contact_id}."
            )

        return response.contacts if response.contacts else []
    except RateLimitException as e:
        # Use the apply_rate_limit_delay function to handle rate limiting
        logger.warning(f"Rate limit hit when syncing client {client.name}. Applying dynamic delay.")
        apply_rate_limit_delay(e.response_headers)
        # Re-raise the exception to be handled by the outer function
        raise
    except Exception as e:
        logger.error(f"Failed to sync client {client.name} to Xero: {str(e)}")
        raise


def single_sync_client(
    client_identifier=None, xero_contact_id=None, client_name=None, delete_local=False
):
    """
    Sync a single client from Xero to the app. Supports lookup by internal ID, Xero ID, or client name.
    Optionally deletes the local client before syncing from Xero if `delete_local` is set to True.
    """
    # Step 1: Initialize APIs
    xero_tenant_id = get_tenant_id()
    accounting_api = AccountingApi(api_client)

    # Step 2: Get the client
    try:
        # Fetch by internal ID if provided
        if client_identifier:
            client = Client.objects.get(id=client_identifier)

        # Fetch by Xero contact ID if provided
        elif xero_contact_id:
            client = Client.objects.get(xero_contact_id=xero_contact_id)

        # Fetch by client name if provided
        elif client_name:
            clients = Client.objects.filter(name=client_name)

            if clients.count() > 1:
                raise MultipleObjectsReturned(
                    f"Multiple clients found for name {client_name}. "
                    "Please refine the search."
                )
            elif clients.count() == 1:
                client = clients.first()
            else:
                raise ObjectDoesNotExist(f"No client found for name {client_name}.")

        if not client:
            raise ObjectDoesNotExist(
                "No valid client found with the given identifiers."
            )

        logger.info(f"Attempting to sync client {client.name} with Xero.")

    except ObjectDoesNotExist as e:
        logger.error(str(e))
        raise
    except MultipleObjectsReturned as e:
        logger.error(str(e))
        raise

    # Step 3: Optionally delete the client from the local database if delete_local is True
    if delete_local:
        try:
            with transaction.atomic():
                client.delete()
                logger.info(
                    f"Client {client_name or client_identifier} deleted from the database."
                )
        except Client.DoesNotExist:
            logger.info(
                f"Client {client_name or client_identifier} does not exist in the database."
            )

    # Step 4: Fetch the client from Xero
    try:
        response = accounting_api.get_contacts(
            xero_tenant_id,
            i_ds=[xero_contact_id] if xero_contact_id else None,
            where=(
                f'Name=="{client_name}"'
                if client_name and not xero_contact_id
                else None
            ),
        )

        contacts = response.contacts if response.contacts else []
        logger.info(contacts)

        if not contacts:
            logger.error(
                f"Client {client_name or client_identifier} not found in Xero."
            )
            raise

        xero_client = contacts[0]  # Assuming the first match
    except Exception as e:
        logger.error(
            f"Failed to fetch client {client_name or client_identifier} "
            f"from Xero: {str(e)}"
        )
        raise

    # Step 5: Sync the client back into the database
    try:
        sync_clients([xero_client])  # Call your existing sync function for clients
        logger.info(
            f"Successfully synced client {client_name or client_identifier} "
            "back into the database."
        )
    except Exception as e:
        logger.error(
            f"Failed to sync client {client_name or client_identifier} "
            f"into the database: {str(e)}"
        )
        raise


def single_sync_invoice(
    invoice_identifier=None, xero_invoice_id=None, invoice_number=None
):
    # Step 1: Initialize APIs
    xero_tenant_id = get_tenant_id()
    accounting_api = AccountingApi(api_client)

    # Step 2: Get the invoice
    try:
        # Fetch by internal ID if provided
        if invoice_identifier:
            invoice = Invoice.objects.get(id=invoice_identifier)

        # Fetch by Xero invoice ID if provided
        elif xero_invoice_id:
            invoice = Invoice.objects.get(xero_invoice_id=xero_invoice_id)

        # Fetch by invoice number if provided
        elif invoice_number:
            invoices = Invoice.objects.filter(number=invoice_number)

            if invoices.count() > 1:
                raise MultipleObjectsReturned(
                    f"Multiple invoices found for number {invoice_number}. "
                    "Please refine the search."
                )
            elif invoices.count() == 1:
                invoice = invoices.first()
            else:
                raise ObjectDoesNotExist(
                    f"No invoice found for number {invoice_number}."
                )

        if not invoice:
            raise ObjectDoesNotExist(
                "No valid invoice found with the given identifiers."
            )

        logger.info(f"Attempting to sync invoice {invoice.number} with Xero.")

    except ObjectDoesNotExist as e:
        logger.error(str(e))
        raise
    except MultipleObjectsReturned as e:
        logger.error(str(e))
        raise

    # Step 3: Delete the invoice from the local database
    try:
        with transaction.atomic():
            invoice.delete()
            logger.info(f"Invoice {invoice_number} deleted from the database.")
    except Invoice.DoesNotExist:
        logger.info(f"Invoice {invoice_number} does not exist in the database.")

    # Step 4: Fetch the invoice from Xero
    try:
        response = accounting_api.get_invoices(
            xero_tenant_id,
            invoice_numbers=[invoice_number],
            #            summary_only=False  # I found I didn't need this.  If we have < 100 invoices then it syncs enough detail
        )

        invoices = response.invoices if response.invoices else []
        logging.info(invoices)
        if not invoices:
            logger.error(f"Invoice {invoice_number} not found in Xero.")
            raise
    except Exception as e:
        logger.error(f"Failed to fetch invoice {invoice_number} from Xero: {str(e)}")
        raise

    # Step 5: Sync the invoice back into the database
    try:
        sync_invoices(invoices)  # Call your existing sync function
        logger.info(
            f"Successfully synced invoice {invoice_number} back into the database."
        )
    except Exception as e:
        logger.error(
            f"Failed to sync invoice {invoice_number} into the database: {str(e)}"
        )


def sync_xero_clients_only():
    """Sync only client data from Xero."""
    accounting_api = AccountingApi(api_client)
    our_latest_contact = get_last_modified_time(Client)
    
    yield from sync_xero_data(
        xero_entity_type="contacts",
        our_entity_type="contacts",
        xero_api_fetch_function=accounting_api.get_contacts,
        sync_function=sync_clients,
        last_modified_time=our_latest_contact,
        pagination_mode="page",
    )


def _sync_all_xero_data(use_latest_timestamps=True, days_back=30):
    """
    Internal function to sync all Xero data.
    Args:
        use_latest_timestamps: If True, use latest modification times. If False, use days_back.
        days_back: Number of days to look back when use_latest_timestamps is False.
    """
    token = get_token()
    if not token:
        logger.warning("No valid Xero token found")

    accounting_api = AccountingApi(api_client)
    logger.info("Created accounting_api")

    if use_latest_timestamps:
        # Use latest timestamps from our database
        timestamps = {
            'contact': get_last_modified_time(Client),
            'invoice': get_last_modified_time(Invoice),
            'bill': get_last_modified_time(Bill),
            'credit_note': get_last_modified_time(CreditNote),
            'account': get_last_modified_time(XeroAccount),
            'journal': get_last_modified_time(XeroJournal),
            'quote': get_last_modified_time(Quote),
            'purchase_order': get_last_modified_time(PurchaseOrder),
        }
    else:
        # Use fixed timestamp from days_back
        older_time = (timezone.now() - timedelta(days=days_back)).isoformat()
        timestamps = {
            'contact': older_time,
            'invoice': older_time,
            'bill': older_time,
            'credit_note': older_time,
            'account': older_time,
            'journal': older_time,
            'quote': older_time,
            'purchase_order': older_time,
        }

    logger.info("Starting first sync_xero_data call for accounts")

    yield from sync_xero_data(
        xero_entity_type="accounts",
        our_entity_type="accounts",
        xero_api_fetch_function=accounting_api.get_accounts,
        sync_function=sync_accounts,
        last_modified_time=timestamps['account'],
        pagination_mode="single",
    )

    yield from sync_xero_data(
        xero_entity_type="contacts",
        our_entity_type="contacts",
        xero_api_fetch_function=accounting_api.get_contacts,
        sync_function=sync_clients,
        last_modified_time=timestamps['contact'],
        pagination_mode="page",
    )

    yield from sync_xero_data(
        xero_entity_type="invoices",
        our_entity_type="invoices",
        xero_api_fetch_function=accounting_api.get_invoices,
        sync_function=sync_invoices,
        last_modified_time=timestamps['invoice'],
        additional_params={"where": 'Type=="ACCREC"'},
        pagination_mode="page",
    )

    yield from sync_xero_data(
        xero_entity_type="invoices",  # Note: Still "invoices" in Xero
        our_entity_type="bills",      # But "bills" in our system
        xero_api_fetch_function=accounting_api.get_invoices,
        sync_function=sync_bills,
        last_modified_time=timestamps['bill'],
        additional_params={"where": 'Type=="ACCPAY"'},
        pagination_mode="page",
    )

    yield from sync_xero_data(
        xero_entity_type="quotes",
        our_entity_type="quotes",
        xero_api_fetch_function=accounting_api.get_quotes,
        sync_function=sync_quotes,
        last_modified_time=timestamps['quote'],
        pagination_mode="page",
    )

    yield from sync_xero_data(
        xero_entity_type="credit_notes",
        our_entity_type="credit_notes",
        xero_api_fetch_function=accounting_api.get_credit_notes,
        sync_function=sync_credit_notes,
        last_modified_time=timestamps['credit_note'],
        pagination_mode="page",
    )

    yield from sync_xero_data(
        xero_entity_type="purchase_orders",
        our_entity_type="purchase_orders",
        xero_api_fetch_function=accounting_api.get_purchase_orders,
        sync_function=sync_purchase_orders,
        last_modified_time=timestamps['purchase_order'],
        pagination_mode="page",
    )
    
    yield from sync_xero_data(
        xero_entity_type="journals",
        our_entity_type="journals",
        xero_api_fetch_function=accounting_api.get_journals,
        sync_function=sync_journals,
        last_modified_time=timestamps['journal'],
        pagination_mode="offset",
    )



def one_way_sync_all_xero_data():
    """Sync all Xero data using latest modification times."""
    yield from _sync_all_xero_data(use_latest_timestamps=True)

def deep_sync_xero_data(days_back=30):
    """
    Sync all Xero data using a longer time window.
    Args:
        days_back: Number of days to look back for changes.
    """
    logger.info(f"Starting deep sync looking back {days_back} days")
    yield {
        "datetime": timezone.now().isoformat(),
        "entity": "sync",
        "severity": "info",
        "message": f"Starting deep sync looking back {days_back} days",
        "progress": None
    }
    yield from _sync_all_xero_data(use_latest_timestamps=False, days_back=days_back)

def synchronise_xero_data(delay_between_requests=1):
    """Bidirectional sync with Xero - pushes changes TO Xero, then pulls FROM Xero"""
    if not cache.add('xero_sync_lock', True, timeout=(60 * 60 * 4)):  # 4 hours
        logger.info("Skipping sync - another sync is running")
        yield {
            "datetime": timezone.now().isoformat(),
            "entity": "sync",
            "severity": "warning",
            "message": "Skipping sync - another sync is already running",
            "progress": None
        }
        return

    logger.info("Starting bi-directional Xero sync")
    yield {
        "datetime": timezone.now().isoformat(),
        "entity": "sync",
        "severity": "info",
        "message": "Starting Xero sync",
        "progress": 0.0
    }

    try:
        # PUSH changes TO Xero
        # Queue client synchronization
        # enqueue_client_sync_tasks()

        company_defaults = CompanyDefaults.objects.get()
        now = timezone.now()

        # Check if deep sync is needed (not run in last 30 days)
        if (not company_defaults.last_xero_deep_sync or
            (now - company_defaults.last_xero_deep_sync).days >= 30):
            logger.info("Deep sync needed - looking back 90 days")
            yield {
                "datetime": timezone.now().isoformat(),
                "entity": "sync",
                "severity": "info",
                "message": "Starting deep sync - looking back 90 days",
                "progress": None
            }
            yield from deep_sync_xero_data(days_back=90)
            company_defaults.last_xero_deep_sync = now
            company_defaults.save()
            logger.info("Deep sync completed")

        # PULL changes FROM Xero using existing sync
        yield {
            "datetime": timezone.now().isoformat(),
            "entity": "sync",
            "severity": "info",
            "message": "Starting normal sync",
            "progress": None
        }
        yield from one_way_sync_all_xero_data()

        # Log sync time
        company_defaults.last_xero_sync = now
        company_defaults.save()

        logger.info("Completed bi-directional Xero sync")
        yield {
            "datetime": timezone.now().isoformat(),
            "entity": "sync",
            "severity": "info",
            "message": "Completed Xero sync",
            "progress": 1.0
        }
    except Exception as e:
        logger.error(f"Error during Xero sync: {str(e)}")
        yield {
            "datetime": timezone.now().isoformat(),
            "entity": "sync",
            "severity": "error",
            "message": f"Error during sync: {str(e)}",
            "progress": None
        }
        raise
    finally:
        cache.delete('xero_sync_lock')


def delete_client_from_xero(client):
    """
    Delete a client from Xero.
    """
    if not client.xero_contact_id:
        logger.info(f"Client {client.name} has no Xero contact ID - skipping Xero deletion")
        return True

    xero_tenant_id = get_tenant_id()
    accounting_api = AccountingApi(api_client)

    try:
        accounting_api.delete_contact(
            xero_tenant_id,
            client.xero_contact_id
        )
        logger.info(f"Successfully deleted client {client.name} from Xero")
        return True
    except Exception as e:
        logger.error(f"Failed to delete client {client.name} from Xero: {str(e)}")
        raise


def archive_clients_in_xero(clients, batch_size=50):
    """
    Archive multiple clients in Xero in batches.
    Returns a tuple of (success_count, error_count).
    """
    if not clients:
        return 0, 0

    xero_tenant_id = get_tenant_id()
    accounting_api = AccountingApi(api_client)
    success_count = 0
    error_count = 0
    
    # Process in batches to avoid rate limits
    for i in range(0, len(clients), batch_size):
        batch = clients[i:i + batch_size]
        contacts_data = {
            "contacts": [
                {
                    "ContactID": client.xero_contact_id,
                    "ContactStatus": "ARCHIVED"
                }
                for client in batch
                if client.xero_contact_id
            ]
        }
        
        if not contacts_data["contacts"]:
            continue
            
        try:
            accounting_api.update_or_create_contacts(
                xero_tenant_id,
                contacts=contacts_data
            )
            success_count += len(contacts_data["contacts"])
            
            # Add a small delay between batches to avoid rate limits
            if i + batch_size < len(clients):
                time.sleep(0.5)
                
        except Exception as e:
            logger.error(f"Failed to archive batch of clients in Xero: {str(e)}")
            error_count += len(contacts_data["contacts"])
            
    return success_count, error_count


def delete_clients_from_xero(clients):
    """
    Delete multiple clients from Xero.
    Returns a tuple of (success_count, error_count).
    """
    if not clients:
        return 0, 0

    xero_tenant_id = get_tenant_id()
    accounting_api = AccountingApi(api_client)
    success_count = 0
    error_count = 0
    
    for client in clients:
        if not client.xero_contact_id:
            logger.info(f"Client {client.name} has no Xero contact ID - skipping Xero deletion")
            continue
            
        try:
            accounting_api.delete_contact(
                xero_tenant_id,
                client.xero_contact_id
            )
            success_count += 1
            logger.info(f"Successfully deleted client {client.name} from Xero")
            
            # Add a small delay between deletions to avoid rate limits
            time.sleep(1)
            
        except Exception as e:
            error_count += 1
            logger.error(f"Failed to delete client {client.name} from Xero: {str(e)}")
            raise
            
    return success_count, error_count
<|MERGE_RESOLUTION|>--- conflicted
+++ resolved
@@ -130,10 +130,6 @@
                         "progress": 0.0,
                         "totalItems": total_items
                     }
-<<<<<<< HEAD
-                case entity if entity in ["accounts", "journals", "quotes"]:
-                    total_items = len(items)  # For accounts, we get all items at once
-=======
                 case "accounts":
                     total_items = len(items)  # For accounts, we get all items at once
                     yield {
@@ -146,7 +142,6 @@
                     }
                 case "journals":
                     total_items = len(items)  # For journals, we get all items at once
->>>>>>> 75b9eb75
                     yield {
                         "datetime": timezone.now().isoformat(),
                         "entity": our_entity_type,
@@ -175,15 +170,10 @@
                         message = f"Processed journals {current_batch_start} to {current_batch_end}"
                     case entity if entity in ["contacts", "invoices", "credit_notes", "purchase_orders"]:
                         message = f"Processed {total_processed} of {total_items} {our_entity_type}"
-<<<<<<< HEAD
-                    case entity if entity in ["accounts","quotes"]:
-                        message = f"Processed {total_processed} of {total_items} {our_entity_type}"
-=======
                     case "quotes":
                         message = f"Processed {total_processed} of {total_items} quotes"
                     case "accounts":
                         message = f"Processed {total_processed} of {total_items} accounts"
->>>>>>> 75b9eb75
                     case _:
                         raise ValueError(f"Unexpected entity type: {xero_entity_type}")
                 
