--- conflicted
+++ resolved
@@ -12,28 +12,11 @@
 from django.shortcuts import redirect, render
 from django.utils import timezone
 from django.views.generic import TemplateView
-<<<<<<< HEAD
-from django.core.cache import cache
-from django.utils import timezone
-from django.contrib import messages
-
-from xero_python.accounting import AccountingApi
-from xero_python.identity import IdentityApi
-from xero_python.accounting.models import (
-    Invoice as XeroInvoice,
-    Quote as XeroQuote,
-    QuoteStatusCodes as XeroQuoteStatus,
-    LineItem,
-    Contact,
-)
-from xero_python.exceptions import AccountingBadRequestException
-=======
 from xero_python.accounting import AccountingApi
 from xero_python.accounting.models import Contact
 from xero_python.accounting.models import Invoice as XeroInvoice
 from xero_python.accounting.models import LineItem
 from xero_python.accounting.models import Quote as XeroQuote
->>>>>>> f627b2d3
 
 from workflow.api.xero.sync import synchronise_xero_data
 from workflow.api.xero.xero import (
@@ -46,14 +29,7 @@
     get_valid_token,
     refresh_token,
 )
-<<<<<<< HEAD
-
-from workflow.enums import InvoiceStatus, QuoteStatus
-from workflow.models import Job, Invoice, Quote
-from workflow.utils import extract_messages
-=======
 from workflow.models import Invoice, Job
->>>>>>> f627b2d3
 
 logger = logging.getLogger("xero")
 
@@ -229,18 +205,12 @@
             raise ValueError(
                 f"Client {self.client.name} does not have a valid Xero contact ID. Sync the client with Xero first."
             )
-<<<<<<< HEAD
-    
-=======
-
->>>>>>> f627b2d3
+
     def get_xero_contact(self):
         """
         Returns a Xero Contact object for the client
         """
         return Contact(contact_id=self.client.xero_contact_id, name=self.client.name)
-<<<<<<< HEAD
-=======
 
     @abstractmethod
     def get_line_items(self):
@@ -255,7 +225,6 @@
         Returns a XeroDocument object for the document
         """
         pass
->>>>>>> f627b2d3
 
     def create_document(self):
         """
@@ -296,39 +265,6 @@
             raise
 
         return response
-<<<<<<< HEAD
-    
-    def delete_document(self):
-        """
-        Updates document status in Xero to "DELETED" and removes it from the local database.
-        """
-        xero_id = self.get_xero_id()
-        update_method = self.get_xero_update_method()
-
-        if not xero_id:
-            return JsonResponse({
-                "success": False,
-                "error": "No document found to delete."
-                })
-
-        try: 
-            xero_document = self.get_xero_document(type="delete")
-
-            response, http_status, http_headers = update_method(
-                self.xero_tenant_id, 
-                convert_to_pascal_case(clean_payload(xero_document.to_dict())),
-                _return_http_data_only=False
-            )
-            logger.debug(f"Xero API response: {response}")
-
-            return response
-        except Exception as e:
-            logger.error(f"Error sending document to Xero: {str(e)}")
-            if hasattr(e, "body"):
-                logger.error(f"Response body: {e.body}")
-            raise
-=======
->>>>>>> f627b2d3
 
 
 class XeroQuoteCreator(XeroDocumentCreator):
@@ -360,11 +296,7 @@
             LineItem(
                 description=self.job.description or f"Quote for Job {self.job.name}",
                 quantity=1,
-<<<<<<< HEAD
-                unit_amount=float(self.job.latest_quote_pricing.total_revenue)
-=======
                 unit_amount=float(self.job.latest_reality_pricing.total_revenue)
->>>>>>> f627b2d3
                 or 0.00,
                 account_code=200,
             )
@@ -376,29 +308,6 @@
         """
         Creates a quote object for Xero creation or deletion.
         """
-<<<<<<< HEAD
-        match type:
-            case "create":
-                return XeroQuote(
-                    contact=self.get_xero_contact(),
-                    line_items=self.get_line_items(),
-                    date=format_date(timezone.now()),
-                    expiry_date=format_date(timezone.now() + timedelta(days=30)),
-                    line_amount_types="Exclusive",
-                    reference=f"Quote for job {self.job.id}",
-                    currency_code="NZD",
-                    status="DRAFT",
-                )
-            case "delete":
-                return XeroQuote(
-                    quote_id=str(self.job.quote.xero_id),
-                    contact=self.get_xero_contact(),
-                    line_items=[LineItem(description="Quote deleted.")],
-                    date=format_date(timezone.now()),
-                    reference=f"Deleted quote.",
-                    status="DELETED",
-                )
-=======
         return XeroQuote(
             contact=self.get_xero_contact(),
             line_items=self.get_line_items(),
@@ -409,7 +318,6 @@
             currency_code="NZD",
             status="DRAFT",
         )
->>>>>>> f627b2d3
 
     def create_document(self):
         """Creates a quote and returns the quote URL."""
@@ -435,11 +343,8 @@
                 raw_json=json.dumps(response.to_dict(), default=str),
             )
 
-<<<<<<< HEAD
             logger.info(f"Quote {quote.id} created successfully for job {self.job.id}")
 
-=======
->>>>>>> f627b2d3
             return JsonResponse(
                 {
                     "success": True,
@@ -454,58 +359,12 @@
                 {"success": False, "error": "No quotes found in the response."},
                 status=400,
             )
-<<<<<<< HEAD
-        
-    def delete_document(self):
-        response = super().delete_document()
-
-        if not response or not response.quotes:
-            logger.error("No quotes found in the response.")
-            return JsonResponse(
-                {"success": False, "error": "No quotes found in the response."},
-                status=400,
-            )
-
-        xero_quote_data = response.quotes[0]
-        logger.debug(f"Xero Document Status: {xero_quote_data.status}")
-
-        if xero_quote_data.status != XeroQuoteStatus.DELETED:
-            logger.debug(f"Failed to delete quote: {xero_quote_data}")
-            return JsonResponse(
-                {"success": False, "error": "Failed to delete quote"},
-                status=400
-            )
-
-        logger.info(f"Quote deleted successfully for job {self.job.id}")
-        Quote.objects.get(xero_id=self.job.quote.xero_id).delete()
-        return JsonResponse({"success": True})
-    
-=======
-
->>>>>>> f627b2d3
+
 
 class XeroInvoiceCreator(XeroDocumentCreator):
     """
     Handles invoice creation in Xero.
     """
-<<<<<<< HEAD
-    def get_xero_id(self):
-        return self.job.invoice.xero_id if hasattr(self.job, "invoice") else None
-
-    def get_xero_update_method(self):
-        return self.xero_api.update_or_create_invoices
-
-    def get_local_model(self):
-        return Invoice
-
-    def validate_job(self):
-        """
-        Ensure job is valid for invoice creation.
-        """
-        if self.job.invoiced:
-            raise ValueError(f"Job {self.job.id} is already invoiced.")
-=======
->>>>>>> f627b2d3
 
     def get_line_items(self):
         """
@@ -530,34 +389,6 @@
 
         return xero_line_items
 
-<<<<<<< HEAD
-    def get_xero_document(self, type):
-        """
-        Creates an invoice object for Xero creation or deletion.
-        """
-        match type:
-            case "create":
-                return XeroInvoice(
-                    type="ACCREC",
-                    contact=self.get_xero_contact(),
-                    line_items=self.get_line_items(),
-                    date=format_date(timezone.now()),
-                    due_date=format_date(timezone.now() + timedelta(days=30)),
-                    line_amount_types="Exclusive",
-                    reference=f"Invoice for job {self.job.id}",
-                    currency_code="NZD",
-                    status="DRAFT",
-                )
-            case "delete":
-                return XeroInvoice(
-                    type="ACCREC",
-                    invoice_id=str(self.job.invoice.xero_id),
-                    invoice_number=self.job.invoice.number,
-                    line_items=[],
-                    reference=f"Deleted invoice.",
-                    status="DELETED",
-                )
-=======
     def get_xero_document(self):
         """
         Creates an invoice object for Xero.
@@ -573,7 +404,6 @@
             currency_code="NZD",
             status="DRAFT",
         )
->>>>>>> f627b2d3
 
     def create_document(self):
         """Creates an invoice, processes response, and stores it in the database."""
@@ -613,10 +443,7 @@
             return JsonResponse(
                 {
                     "success": True,
-<<<<<<< HEAD
-=======
                     "invoice_id": invoice.id,
->>>>>>> f627b2d3
                     "xero_id": xero_invoice_id,
                     "client": invoice.client.name,
                     "total_excl_tax": str(invoice.total_excl_tax),
@@ -632,32 +459,6 @@
                 {"success": False, "error": "No invoices found in the response."},
                 status=400,
             )
-<<<<<<< HEAD
-    def delete_document(self):
-        response = super().delete_document()
-
-        if not response or not response.invoices:
-            logger.error("No invoices found in the response.")
-            return JsonResponse(
-                {"success": False, "error": "No invoices found in the response."},
-                status=400,
-            )
-        
-        xero_invoice_data = response.invoices[0]
-        logger.debug(f"Xero Document Status: {xero_invoice_data.status}")
-
-        if xero_invoice_data.status != "DELETED":
-            logger.debug(f"Failed to delete invoice: {xero_invoice_data}")
-            return JsonResponse(
-                {"success": False, "error": "Failed to delete invoice"},
-                status=400
-            )
-        
-        logger.info(f"Invoice deleted successfully for job {self.job.job_number}")
-        Invoice.objects.get(xero_id=self.job.invoice.xero_id).delete()
-        return JsonResponse({"success": True})
-=======
->>>>>>> f627b2d3
 
 
 def ensure_xero_authentication():
@@ -747,30 +548,8 @@
     try:
         job = Job.objects.get(id=job_id)
         creator = XeroQuoteCreator(job)
-<<<<<<< HEAD
-        response = json.loads(creator.create_document().content.decode())
-
-        if not response.get('success'):
-            messages.error(request, f"Failed to create quote: {response.get('error')}")
-            return JsonResponse({
-                'success': False,
-                'error': response.get('error'),
-                'messages': extract_messages(request)
-            })
-        
-        messages.success(request, "Quote created successfully")
-        return JsonResponse({
-            'success': True,
-            'xero_id': response.get('xero_id'),
-            'client': response.get('client'),
-            'quote_url': response.get('quote_url'),
-            'messages': extract_messages(request)
-        }, status=200)
-    
-=======
         return creator.create_document()
 
->>>>>>> f627b2d3
     except Exception as e:
         logger.error(f"Error in create_xero_quote: {str(e)}")
         messages.error(request, f"An error occurred while creating the quote: {str(e)}")
