--- conflicted
+++ resolved
@@ -552,8 +552,6 @@
                 "messages": [],
             }, status=500)
 
-<<<<<<< HEAD
-=======
     def validate_job(self):
         """
         Ensures the job is valid for quote creation.
@@ -669,7 +667,6 @@
             logger.error("No quotes found in the response or failed to delete quote.")
             return JsonResponse({"success": False, "error": "No quotes found in the response."}, status=400)
 
->>>>>>> 1f32595e
 
 class XeroInvoiceCreator(XeroDocumentCreator):
     """
