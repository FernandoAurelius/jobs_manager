--- conflicted
+++ resolved
@@ -171,13 +171,8 @@
         total_missing_hours = 0
 
         for staff_member in Staff.objects.all():
-<<<<<<< HEAD
-            # See TimesheetOverviewView, lines under "all_staff = ..."
-            if staff_member.is_staff is True:
-=======
 
             if staff_member.is_staff is True or str(staff_member.id) in EXCLUDED_STAFF_IDS:
->>>>>>> ffdd994d
                 continue
             
             scheduled_hours = staff_member.get_scheduled_hours(target_date)
