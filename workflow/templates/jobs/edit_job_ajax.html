{% extends "base.html" %}
{% load static %}

{% block extra_css %}
<link rel="stylesheet" href="{% static 'css/edit_job.css' %}">
<link rel="stylesheet" href="{% static 'css/client_lookup.css' %}">
<script src="{% static 'ag-grid-community/ag-grid-community.min.js' %}"></script>
{% endblock %}

{% block content %}
<!-- Job Details Section -->
{% include "jobs/edit_job_detail_section.html" %}
<p class="d-none" id="job-client-name">{{ client_name }}</p>
<p class="d-none" id="job-created-at">{{ created_at }}</p>
<hr />

<div class="job-pricing-sections">
    <div class="job-grid-section">
        <h2>Estimate</h2>
        <div id="estimateTimeTable" class="ag-theme-alpine price-entry-table"></div>
        <div id="estimateMaterialsTable" class="ag-theme-alpine price-entry-table"></div>
        <div id="estimateAdjustmentsTable" class="ag-theme-alpine price-entry-table"></div>
        <button id="copyEstimateToQuote" class="btn btn-primary mt-3">Copy Estimate to Quote</button>
    </div>

    <div id="estimate" class="alert-container"></div>

    <div class="job-grid-section" id="quoteGrid">
        <h2>Quote</h2>
        <div id="quoteTimeTable" class="ag-theme-alpine price-entry-table"></div>
        <div id="quoteMaterialsTable" class="ag-theme-alpine price-entry-table"></div>
        <div id="quoteAdjustmentsTable" class="ag-theme-alpine price-entry-table"></div>
        <button id="quoteJobButton" class="btn btn-primary mt-3" {% if quoted %} disabled {% endif %}>
            Quote Job
        </button>
        <a {% if not quoted %} style="display: none" {% endif %}
            href="{% if quote_url %}{{ quote_url }}{% else %}#{% endif %}" target="_blank" class="btn btn-info mt-3" id="quoteUrl">
            Go to Quote on Xero
        </a>
        <button {% if not quoted %} style="display: none" {% endif %} type="button" class="btn btn-danger mt-3" id="deleteQuoteButton">
            Delete Xero Quote
        </button>
    </div>

    <div class="job-grid-section">
        <h2>Reality</h2>
        <div id="realityTimeTable" class="ag-theme-alpine price-entry-table"></div>
        <div id="realityMaterialsTable" class="ag-theme-alpine price-entry-table"></div>
        <div id="realityAdjustmentsTable" class="ag-theme-alpine price-entry-table"></div>
    </div>

    <div class="table-container">
        <div class="summary-table-section">
            <h2>Revenue</h2>
            <div id="revenueTable" class="ag-theme-alpine summary-grid"></div>
        </div>
        <div class="summary-table-section">
            <h2>Costs</h2>
            <div id="costsTable" class="ag-theme-alpine summary-grid"></div>
        </div>
    </div>
<<<<<<< HEAD
</div>

<hr />


<!-- Attached Files Section -->
<div class="job-files-section">
    <h2>Attached Files</h2>
    <div id="file-list">
        {% if job_files %}
        <div class="job-files-grid">
            {% for file in job_files %}
            <div class="file-card">
                {% if file.thumbnail_path %}
                <div class="thumbnail-container">
                    <img src="{% url 'serve-job-file' file.thumbnail_path %}" alt="{{ file.filename }}"
                        class="file-thumbnail">
=======

<hr/>


    <!-- Attached Files Section -->
    <div class="job-files-section">
        <h2>Attached Files</h2>
        <div id="file-list">
            {% if job_files %}
                <div class="job-files-grid">
                    {% for file in job_files %}
                        <div class="file-card" data-file-id="{{ file.id }}">
                            {% if file.thumbnail_path %}
                                <div class="thumbnail-container">
                                    <img src="{% url 'serve-job-file' file.thumbnail_path %}"
                                         alt="{{ file.filename }}"
                                         class="file-thumbnail">
                                </div>
                            {% else %}
                                <div class="thumbnail-container no-thumb">
                                    <span class="file-extension">{{ file.filename|filesizeformat }}</span>
                                </div>
                            {% endif %}
                            <div class="file-info">
                                <a href="{% url 'serve-job-file' file.file_path %}" target="_blank">
                                    {{ file.filename }}
                                </a>
                                <span class="timestamp">({{ file.uploaded_at|date:"Y-m-d H:i" }})</span>
                                <div class="file-controls">
                                    <label class="print-checkbox">
                                        <input type="checkbox"
                                               name="jobfile_{{ file.id }}_print_on_jobsheet"
                                               class="print-on-jobsheet autosave-input"
                                               {% if file.print_on_jobsheet %}checked{% endif %}>
                                        Print on Job Sheet
                                    </label>
                                    <button class="btn btn-sm btn-danger delete-file" data-file-id="{{ file.id }}">
                                        Delete
                                    </button>
                                </div>
                            </div>
                        </div>
                    {% endfor %}
>>>>>>> c1292bf4
                </div>
                {% else %}
                <div class="thumbnail-container no-thumb">
                    <span class="file-extension">{{ file.filename|filesizeformat }}</span>
                </div>
                {% endif %}
                <div class="file-info">
                    <a href="{% url 'serve-job-file' file.file_path %}" target="_blank">
                        {{ file.filename }}
                    </a>
                    <span class="timestamp">({{ file.uploaded_at|date:"Y-m-d H:i" }})</span>
                </div>
            </div>
            {% endfor %}
        </div>
        {% else %}
        <p>No files attached to this job.</p>
        {% endif %}
    </div>

    <div class="file-upload-area">
        <label for="file-input" class="file-drop-zone">
            <div class="drop-zone-text">
                Drop files here or click to select files
            </div>
            <input type="file" id="file-input" multiple class="file-input">
        </label>
    </div>
</div>

<hr />

<!-- Workflow Section -->
{% include "jobs/edit_job_workflow_section.html" %}

<hr />

{% if job_form.errors %}
<div class="alert alert-danger">
    <ul>
        {% for field, errors in job_form.errors.items %}
        <li>{{ field }}: {{ errors }}</li>
        {% endfor %}
    </ul>
</div>
{% endif %}

{% include "jobs/add_job_event_modal.html" %}
{% include "jobs/job_event_section.html" %}

<<<<<<< HEAD
<hr />

<!-- Save/Cancel Buttons -->
<div class="action-buttons">
    <button type="button" class="btn btn-secondary" id="printJobButton">Print Job</button>
    <button class="btn btn-primary" id="closeButton" onclick="window.location.href='/'">Close</button>
</div>
=======
    <!-- Save/Cancel Buttons -->
    <div class="action-buttons">
        <button type="button" class="btn btn-secondary" id="printWorkshopButton">Print Job Sheet</button>
        <button class="btn btn-primary" id="closeButton">Close</button>
    </div>
>>>>>>> c1292bf4
{% endblock %}

{% block extra_js %}
<!-- AG Grid -->
<script src="{% static 'ag-grid-community/ag-grid-community.min.js' %}"></script>
<!-- jsPDF -->
<script src="{% static 'jspdf/jspdf.umd.min.js' %}"></script>
<script src="{% static 'jspdf-autotable/jspdf.plugin.autotable.min.js' %}"></script>
<!-- PDFMake -->
<script src="{% static 'pdfmake/pdfmake.js' %}"></script>
<script src="{% static 'pdfmake/vfs_fonts.js' %}"></script>
<!-- Custom JS -->
<script type="application/json" id="latestJobPricingsData"
    style="display:none;">{{ latest_job_pricings_json|safe }}</script>
<script type="application/json" id="historicalJobPricingsData"
    style="display:none;">{{ historical_job_pricings_json|safe }}</script>
<script type="module" src="{% static 'js/deseralise_job_pricing.js' %}"></script>
<script type="module" src="{% static 'js/edit_job_form_autosave.js' %}"></script>
<script type="module" src="{% static 'js/job_file_handling.js' %}"></script>
<script type="module" src="{% static 'js/client_lookup.js' %}"></script>
<script type="module" src="{% static 'js/edit_job_grid_logic.js' %}"></script>
<script type="module" src="{% static 'js/time_conversion.js' %}"></script>
{% endblock %}<|MERGE_RESOLUTION|>--- conflicted
+++ resolved
@@ -59,11 +59,9 @@
             <div id="costsTable" class="ag-theme-alpine summary-grid"></div>
         </div>
     </div>
-<<<<<<< HEAD
 </div>
 
-<hr />
-
+<hr>
 
 <!-- Attached Files Section -->
 <div class="job-files-section">
@@ -77,51 +75,6 @@
                 <div class="thumbnail-container">
                     <img src="{% url 'serve-job-file' file.thumbnail_path %}" alt="{{ file.filename }}"
                         class="file-thumbnail">
-=======
-
-<hr/>
-
-
-    <!-- Attached Files Section -->
-    <div class="job-files-section">
-        <h2>Attached Files</h2>
-        <div id="file-list">
-            {% if job_files %}
-                <div class="job-files-grid">
-                    {% for file in job_files %}
-                        <div class="file-card" data-file-id="{{ file.id }}">
-                            {% if file.thumbnail_path %}
-                                <div class="thumbnail-container">
-                                    <img src="{% url 'serve-job-file' file.thumbnail_path %}"
-                                         alt="{{ file.filename }}"
-                                         class="file-thumbnail">
-                                </div>
-                            {% else %}
-                                <div class="thumbnail-container no-thumb">
-                                    <span class="file-extension">{{ file.filename|filesizeformat }}</span>
-                                </div>
-                            {% endif %}
-                            <div class="file-info">
-                                <a href="{% url 'serve-job-file' file.file_path %}" target="_blank">
-                                    {{ file.filename }}
-                                </a>
-                                <span class="timestamp">({{ file.uploaded_at|date:"Y-m-d H:i" }})</span>
-                                <div class="file-controls">
-                                    <label class="print-checkbox">
-                                        <input type="checkbox"
-                                               name="jobfile_{{ file.id }}_print_on_jobsheet"
-                                               class="print-on-jobsheet autosave-input"
-                                               {% if file.print_on_jobsheet %}checked{% endif %}>
-                                        Print on Job Sheet
-                                    </label>
-                                    <button class="btn btn-sm btn-danger delete-file" data-file-id="{{ file.id }}">
-                                        Delete
-                                    </button>
-                                </div>
-                            </div>
-                        </div>
-                    {% endfor %}
->>>>>>> c1292bf4
                 </div>
                 {% else %}
                 <div class="thumbnail-container no-thumb">
@@ -152,7 +105,7 @@
     </div>
 </div>
 
-<hr />
+<hr>
 
 <!-- Workflow Section -->
 {% include "jobs/edit_job_workflow_section.html" %}
@@ -172,7 +125,6 @@
 {% include "jobs/add_job_event_modal.html" %}
 {% include "jobs/job_event_section.html" %}
 
-<<<<<<< HEAD
 <hr />
 
 <!-- Save/Cancel Buttons -->
@@ -180,13 +132,6 @@
     <button type="button" class="btn btn-secondary" id="printJobButton">Print Job</button>
     <button class="btn btn-primary" id="closeButton" onclick="window.location.href='/'">Close</button>
 </div>
-=======
-    <!-- Save/Cancel Buttons -->
-    <div class="action-buttons">
-        <button type="button" class="btn btn-secondary" id="printWorkshopButton">Print Job Sheet</button>
-        <button class="btn btn-primary" id="closeButton">Close</button>
-    </div>
->>>>>>> c1292bf4
 {% endblock %}
 
 {% block extra_js %}
