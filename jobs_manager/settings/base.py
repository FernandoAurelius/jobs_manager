--- conflicted
+++ resolved
@@ -104,16 +104,16 @@
 LOGIN_EXEMPT_URLS = [
     "accounts:login",
     "accounts:logout", 
-    "accounts:api_logout",  # Add the API logout endpoint
+    "accounts:api_logout",
     "accounts:password_reset",
     "accounts:password_reset_done",
     "accounts:reset",
     "accounts:password_reset_confirm",
     "accounts:password_reset_complete",
-<<<<<<< HEAD
     "accounts:token_obtain_pair",
     "accounts:token_refresh",
-    "accounts:token_verify",    "api/",  # Exempt all API endpoints from session authentication
+    "accounts:token_verify",
+    "api/",  # Exempt all API endpoints from session authentication
     "accounts/api/",  # Include accounts API endpoints
     "accounts/me/",  # Include user info endpoint
     "accounts/logout/",  # Include logout API endpoint explicitly
@@ -123,9 +123,7 @@
     "job/api/",  # Include job API endpoints
     "rest/",  # Include all REST endpoints
     "timesheets/api/",  # Include timesheet API endpoints
-=======
     "xero_webhook",
->>>>>>> 4420dc0c
 ]
 
 LOGGING = {
