# filepath: c:\Users\florz\dev\workflow_app\jobs_manager\apps\job\services\quote_sync_service.py
"""
Quote Sync Service

High-level API for managing quote spreadsheets integrated with Google Sheets.
Provides functionality to:
- Link jobs to Google Sheets quote templates
- Fetch data from linked sheets
- Preview and apply quote changes
"""

import logging
import tempfile

import pandas as pd

from apps.job.importers.google_sheets import (
    copy_file,
    create_folder,
    export_sheet_as_xlsx,
    extract_file_id,
    fetch_sheet_df,
    populate_sheet_from_costset,
)
from apps.job.importers.quote_spreadsheet import parse_xlsx_with_validation

# Excel import functionality removed - no longer supported
from apps.job.models import Job
from apps.job.models.spreadsheet import QuoteSpreadsheet
from apps.job.services.import_quote_service import (
    import_quote_from_drafts,
    preview_quote_import_from_drafts,
)
from apps.workflow.models import CompanyDefaults

logger = logging.getLogger(__name__)


def link_quote_sheet(job: Job, template_url: str | None = None) -> QuoteSpreadsheet:
    """
    1. Ensure the parent 'Jobs Manager' folder exists inside CompanyDefaults.gdrive_quotes_folder_id
       (create if missing and update CompanyDefaults).
    2. Create or locate a sub-folder named '{job.job_number} – {job.name}'.
    3. Copy the template (passed in or CompanyDefaults.master_quote_template_url)
       into that folder; rename to '{job.job_number} Quote'.
    4. Create or update QuoteSpreadsheet for the job.
    5. Return the QuoteSpreadsheet instance.
    """
    logger.info(f"Linking quote sheet for job {job.job_number}")

    try:
        # Get company defaults
        company_defaults = CompanyDefaults.objects.first()
        if not company_defaults:
            raise RuntimeError("CompanyDefaults not configured")

        # Determine template URL
        if not template_url:
            template_url = company_defaults.master_quote_template_url
        if not template_url:
            raise RuntimeError(
                "No master quote template URL configured in CompanyDefaults"
            )

        # Extract template file ID
        template_file_id = extract_file_id(template_url)

        # Get or create parent folder
        quotes_folder_id = company_defaults.gdrive_quotes_folder_id
        if not quotes_folder_id:
            raise RuntimeError(
                "gdrive_quotes_folder_id not configured in CompanyDefaults"
            )

        # Ensure 'Jobs Manager' folder exists
        jobs_manager_folder_id = _ensure_jobs_manager_folder(
            quotes_folder_id, company_defaults
        )

        # Create or locate job sub-folder
        job_folder_name = f"{job.job_number} – {job.name}"
        job_folder_id = _create_or_get_job_folder(
            jobs_manager_folder_id, job_folder_name
        )
        # Copy template to job folder
        quote_file_name = f"{job.job_number} Quote"
        quote_file_id = copy_file(template_file_id, quote_file_name, job_folder_id)

        # Create or update QuoteSpreadsheet
        quote_sheet, created = QuoteSpreadsheet.objects.get_or_create(
            job=job,
            defaults={
                "sheet_id": quote_file_id,
                "sheet_url": f"https://docs.google.com/spreadsheets/d/{quote_file_id}/edit",
                "tab": "Primary Details",
            },
        )
        if not created:
            # Update existing
            quote_sheet.sheet_id = quote_file_id
            quote_sheet.sheet_url = (
                f"https://docs.google.com/spreadsheets/d/{quote_file_id}/edit"
            )
            quote_sheet.save()

        # Pre-populate sheet with existing quote data if available
        quote_cost_set = getattr(job, "latest_quote", None)
        if quote_cost_set and hasattr(quote_cost_set, "cost_lines"):
            quote_lines_count = quote_cost_set.cost_lines.count()
            if quote_lines_count > 0:
                logger.info(
                    f"Pre-populating quote sheet with {quote_lines_count} quote lines (priority)"
                )
                try:
                    populate_sheet_from_costset(quote_file_id, quote_cost_set)
                    logger.info(
                        "Successfully pre-populated quote sheet with quote data"
                    )
                    return quote_sheet
                except Exception as e:
                    logger.warning(
                        f"Failed to pre-populate quote sheet from quote: {str(e)} - Sheet created but empty"
                    )
                    return quote_sheet

        # Fallback: if there's no quote cost set, try to pre-populate from estimate
        estimate_cost_set = getattr(job, "latest_estimate", None)
        if estimate_cost_set and hasattr(estimate_cost_set, "cost_lines"):
            cost_lines_count = estimate_cost_set.cost_lines.count()
            if cost_lines_count > 0:
                logger.info(
                    f"Pre-populating quote sheet with {cost_lines_count} estimate lines"
                )
                try:
                    # 1. Populate the Google Sheet
                    populate_sheet_from_costset(quote_file_id, estimate_cost_set)
                    logger.info(
                        "Successfully pre-populated quote sheet with estimate data"
                    )

                    # 2. Also copy to the quote cost set, if it exists
                    if quote_cost_set:
                        _copy_estimate_to_quote_costset(
                            estimate_cost_set, quote_cost_set
                        )
                        logger.info(
                            "Successfully copied estimate data to quote costset"
                        )
                except Exception as e:
                    logger.warning(
                        f"Failed to pre-populate quote sheet from estimate: {str(e)} - Sheet created but empty"
                    )

        logger.info(
            f"Successfully linked quote sheet for job {job.job_number}: {quote_sheet.sheet_url}"
        )
        return quote_sheet

    except Exception as e:
        logger.error(f"Error linking quote sheet for job {job.job_number}: {str(e)}")
        raise RuntimeError(f"Failed to link quote sheet: {str(e)}") from e


def _fetch_drafts(job: Job):
    """
    Download the linked sheet as xlsx, parse using the same Excel parser, and return DraftLine[].
    """
    logger.info(f"Fetching drafts for job {job.job_number}")

    try:
        if not hasattr(job, "quote_sheet") or not job.quote_sheet:
            raise RuntimeError(f"Job {job.job_number} has no linked quote sheet")

        quote_sheet = job.quote_sheet
        sheet_id = quote_sheet.sheet_id
        tab = quote_sheet.tab or "Primary Details"

<<<<<<< HEAD
        with tempfile.NamedTemporaryFile(suffix=".xlsx", delete=True) as tmp:
            export_sheet_as_xlsx(sheet_id, tmp.name)
            logger.info(f"Downloaded Google Sheet as xlsx: {tmp.name}")
            result = parse_xlsx_with_validation(tmp.name)
            if not result["success"]:
                logger.warning(f"Parsing failed: {result['validation_report']}")
                return []
            draft_lines = result["draft_lines"]
            logger.info(
                f"✅ Parsed {len(draft_lines)} draft lines from Google Sheets xlsx"
            )
            return draft_lines
=======
        # Download sheet data as DataFrame
        logger.info(f"🔍 About to fetch sheet data for job {job.job_number}")
        df = fetch_sheet_df(str(sheet_id), tab)

        logger.info(f"📊 Received DataFrame with shape: {df.shape}")
        logger.info(f"📋 DataFrame columns: {list(df.columns)}")

        if df.empty:
            logger.warning(f"⚠️ Empty data from sheet {sheet_id}")
            return []

        # Log sample of data
        logger.info("📝 Sample DataFrame data (first 3 rows):")
        for i, row in df.head(3).iterrows():
            logger.info(f"    Row {i}: {row.to_dict()}")

        # Process DataFrame directly to create DraftLine objects
        logger.info("🔧 Processing DataFrame to create draft lines...")

        # Import DraftLine here to avoid circular imports
        from apps.job.importers.draft import DraftLine, Kind

        draft_lines = []

        # Process each row in the DataFrame
        for idx, row in df.iterrows():
            try:
                # Skip rows that don't have required data
                if pd.isna(row.get("desc", "")) or row.get("desc", "").strip() == "":
                    continue

                # Extract values from row (adjust column names as needed)
                desc = str(row.get("desc", "")).strip()
                quantity = (
                    float(row.get("quantity", 0))
                    if pd.notna(row.get("quantity"))
                    else 0
                )
                unit_cost = (
                    float(row.get("unit_cost", 0))
                    if pd.notna(row.get("unit_cost"))
                    else 0
                )

                # Determine kind (labor vs material) - adjust logic as needed
                kind_str = str(row.get("kind", "")).strip().lower()
                if kind_str in ["labor", "labour"]:
                    kind = Kind.LABOR
                else:
                    kind = Kind.MATERIAL

                # Create DraftLine
                draft_line = DraftLine(
                    kind=kind, desc=desc, quantity=quantity, unit_cost=unit_cost
                )

                draft_lines.append(draft_line)

            except (ValueError, TypeError) as e:
                logger.warning(f"⚠️ Skipping invalid row {idx}: {e}")
                continue

        logger.info(f"✅ Created {len(draft_lines)} draft lines from Google Sheets data")

        # Log sample of parsed lines
        for i, line in enumerate(draft_lines[:3]):
            logger.info(f"    Draft line {i}: {line}")

        return draft_lines
>>>>>>> 11366db0

    except Exception as e:
        logger.error(f"Error fetching drafts for job {job.job_number}: {str(e)}")
        raise RuntimeError(f"Failed to fetch drafts: {str(e)}") from e


def preview_quote(job: Job):
    """
    Preview quote import from linked Google Sheet.

    Args:
        job: Job instance

    Returns:
        Dictionary with preview information

    Raises:
        RuntimeError: If preview fails
    """
    logger.info(f"Previewing quote for job {job.job_number}")

    try:
        drafts = _fetch_drafts(job)
        return preview_quote_import_from_drafts(job, drafts)

    except Exception as e:
        logger.error(f"Error previewing quote for job {job.job_number}: {str(e)}")
        raise RuntimeError(f"Failed to preview quote: {str(e)}") from e


def apply_quote(job: Job):
    """
    Apply quote import from linked Google Sheet.

    Args:
        job: Job instance

    Returns:
        QuoteImportResult with operation details

    Raises:
        RuntimeError: If import fails
    """
    logger.info(f"Applying quote for job {job.job_number}")

    try:
        drafts = _fetch_drafts(job)
        result = import_quote_from_drafts(job, drafts)

        if result.success:
            logger.info(f"Successfully applied quote for job {job.job_number}")
        else:
            logger.error(
                f"Failed to apply quote for job {job.job_number}: {result.error_message}"
            )

        return result

    except Exception as e:
        logger.error(f"Error applying quote for job {job.job_number}: {str(e)}")
        raise RuntimeError(f"Failed to apply quote: {str(e)}") from e


# ---------- helper functions ----------


def _ensure_jobs_manager_folder(
    parent_folder_id: str, company_defaults: CompanyDefaults
) -> str:
    """
    Ensure 'Jobs Manager' folder exists in the parent folder.
    Create if missing and update CompanyDefaults.

    Args:
        parent_folder_id: Parent folder ID
        company_defaults: CompanyDefaults instance

    Returns:
        str: Jobs Manager folder ID
    """  # For now, assume we need to create it
    # TODO: Add logic to check if folder already exists
    try:
        jobs_manager_folder_id = create_folder("Jobs Manager", parent_folder_id)

        # Update CompanyDefaults if needed
        if (
            not hasattr(company_defaults, "jobs_manager_folder_id")
            or company_defaults.jobs_manager_folder_id != jobs_manager_folder_id
        ):
            # Note: This assumes the field exists in CompanyDefaults
            # If not, this would need to be adjusted
            logger.info(f"Created/found Jobs Manager folder: {jobs_manager_folder_id}")

        return jobs_manager_folder_id

    except Exception as e:
        raise RuntimeError(f"Failed to ensure Jobs Manager folder: {str(e)}") from e


def _create_or_get_job_folder(parent_folder_id: str, folder_name: str) -> str:
    """
    Create or get job-specific folder.

    Args:
        parent_folder_id: Parent folder ID
        folder_name: Job folder name

    Returns:
        str: Job folder ID
    """
    try:
        # For now, always create new folder
        # TODO: Add logic to check if folder already exists
        job_folder_id = create_folder(folder_name, parent_folder_id)
        logger.info(f"Created/found job folder '{folder_name}': {job_folder_id}")
        return job_folder_id

    except Exception as e:
        raise RuntimeError(
            f"Failed to create/get job folder '{folder_name}': {str(e)}"
        ) from e


def _copy_estimate_to_quote_costset(estimate_cost_set, quote_cost_set):
    """
    Copy cost lines from estimate to quote costset.

    Args:
        estimate_cost_set: Source estimate costset
        quote_cost_set: Target quote costset
    """
    try:
        # Import here to avoid circular imports
        from apps.job.models.costing import CostLine

        # Clear existing quote cost lines
        quote_cost_set.cost_lines.all().delete()

        # Copy cost lines from estimate to quote
        for estimate_line in estimate_cost_set.cost_lines.all():
            CostLine.objects.create(
                cost_set=quote_cost_set,
                kind=estimate_line.kind,
                desc=estimate_line.desc,
                quantity=estimate_line.quantity,
                unit_cost=estimate_line.unit_cost,
                unit_rev=estimate_line.unit_rev,
                # Copy any other relevant fields
            )

        # Update quote costset totals
        quote_cost_set.calculate_totals()
        quote_cost_set.save()

        logger.info(
            f"Copied {estimate_cost_set.cost_lines.count()} lines from estimate to quote"
        )

    except Exception as e:
        logger.error(f"Error copying estimate to quote costset: {str(e)}")
        raise<|MERGE_RESOLUTION|>--- conflicted
+++ resolved
@@ -10,14 +10,12 @@
 """
 
 import logging
-import tempfile
 
 import pandas as pd
 
 from apps.job.importers.google_sheets import (
     copy_file,
     create_folder,
-    export_sheet_as_xlsx,
     extract_file_id,
     fetch_sheet_df,
     populate_sheet_from_costset,
@@ -104,8 +102,8 @@
             quote_sheet.save()
 
         # Pre-populate sheet with existing quote data if available
-        quote_cost_set = getattr(job, "latest_quote", None)
-        if quote_cost_set and hasattr(quote_cost_set, "cost_lines"):
+        quote_cost_set = job.latest_quote
+        if quote_cost_set and quote_cost_set.cost_lines.exists():
             quote_lines_count = quote_cost_set.cost_lines.count()
             if quote_lines_count > 0:
                 logger.info(
@@ -124,8 +122,8 @@
                     return quote_sheet
 
         # Fallback: if there's no quote cost set, try to pre-populate from estimate
-        estimate_cost_set = getattr(job, "latest_estimate", None)
-        if estimate_cost_set and hasattr(estimate_cost_set, "cost_lines"):
+        estimate_cost_set = job.latest_estimate
+        if estimate_cost_set and job.latest_estimate.cost_lines.exists():
             cost_lines_count = estimate_cost_set.cost_lines.count()
             if cost_lines_count > 0:
                 logger.info(
@@ -168,27 +166,13 @@
     logger.info(f"Fetching drafts for job {job.job_number}")
 
     try:
-        if not hasattr(job, "quote_sheet") or not job.quote_sheet:
+        if not job.quote_sheet:
             raise RuntimeError(f"Job {job.job_number} has no linked quote sheet")
 
         quote_sheet = job.quote_sheet
         sheet_id = quote_sheet.sheet_id
         tab = quote_sheet.tab or "Primary Details"
 
-<<<<<<< HEAD
-        with tempfile.NamedTemporaryFile(suffix=".xlsx", delete=True) as tmp:
-            export_sheet_as_xlsx(sheet_id, tmp.name)
-            logger.info(f"Downloaded Google Sheet as xlsx: {tmp.name}")
-            result = parse_xlsx_with_validation(tmp.name)
-            if not result["success"]:
-                logger.warning(f"Parsing failed: {result['validation_report']}")
-                return []
-            draft_lines = result["draft_lines"]
-            logger.info(
-                f"✅ Parsed {len(draft_lines)} draft lines from Google Sheets xlsx"
-            )
-            return draft_lines
-=======
         # Download sheet data as DataFrame
         logger.info(f"🔍 About to fetch sheet data for job {job.job_number}")
         df = fetch_sheet_df(str(sheet_id), tab)
@@ -258,7 +242,6 @@
             logger.info(f"    Draft line {i}: {line}")
 
         return draft_lines
->>>>>>> 11366db0
 
     except Exception as e:
         logger.error(f"Error fetching drafts for job {job.job_number}: {str(e)}")
@@ -338,18 +321,16 @@
 
     Returns:
         str: Jobs Manager folder ID
-    """  # For now, assume we need to create it
+    """
+    # For now, assume we need to create it
     # TODO: Add logic to check if folder already exists
     try:
         jobs_manager_folder_id = create_folder("Jobs Manager", parent_folder_id)
 
-        # Update CompanyDefaults if needed
         if (
-            not hasattr(company_defaults, "jobs_manager_folder_id")
+            not company_defaults.jobs_manager_folder_id
             or company_defaults.jobs_manager_folder_id != jobs_manager_folder_id
         ):
-            # Note: This assumes the field exists in CompanyDefaults
-            # If not, this would need to be adjusted
             logger.info(f"Created/found Jobs Manager folder: {jobs_manager_folder_id}")
 
         return jobs_manager_folder_id
