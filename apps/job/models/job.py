import logging
import uuid
from datetime import datetime
from typing import TYPE_CHECKING, Dict, List, Optional

from django.db import models, transaction
from django.db.models import Index, Max
from simple_history.models import HistoricalRecords

from apps.accounts.models import Staff
from apps.job.helpers import get_company_defaults

# We say . rather than job.models to avoid going through init,
# otherwise it would have a circular import
from .job_event import JobEvent

if TYPE_CHECKING:
    from .costing import CostSet

logger = logging.getLogger(__name__)


class Job(models.Model):

    id = models.UUIDField(primary_key=True, default=uuid.uuid4, editable=False)
    name = models.CharField(max_length=100, null=False, blank=False)
    JOB_STATUS_CHOICES: List[tuple[str, str]] = [
        # Main kanban columns (visible)
        ("draft", "Draft"),
        ("awaiting_approval", "Awaiting Approval"),
        ("approved", "Approved"),
        ("in_progress", "In Progress"),
        ("unusual", "Unusual"),
        ("recently_completed", "Recently Completed"),
        # Hidden statuses (maintained but not shown on kanban)
        ("special", "Special"),
        ("archived", "Archived"),
        # Legacy statuses for migration compatibility - remove after migration is complete
        ("quoting", "Quoting"),
        ("accepted_quote", "Accepted Quote"),
        ("awaiting_materials", "Awaiting Materials"),
        ("awaiting_staff", "Awaiting Staff"),
        ("awaiting_site_availability", "Awaiting Site Availability"),
        ("on_hold", "On Hold"),
        ("completed", "Completed"),
        ("rejected", "Rejected"),
    ]

    STATUS_TOOLTIPS: Dict[str, str] = {
        # Main kanban statuses
        "draft": "Initial job creation - quote being prepared",
        "awaiting_approval": "Quote submitted and waiting for customer approval",
        "approved": "Quote approved and ready to start work",
        "in_progress": "Work has started on this job",
        "unusual": "Jobs requiring special attention - on hold, waiting for materials/staff/site",
        "recently_completed": "Work has just finished on this job (including rejected jobs)",
        # Hidden statuses
        "special": "Shop jobs, upcoming shutdowns, etc. (not visible on kanban without advanced search)",
        "archived": "The job has been paid for and picked up",
        # Legacy tooltips for migration compatibility - remove after migration is complete
        "quoting": "The quote is currently being prepared (legacy - will become draft)",
        "accepted_quote": "The quote has been approved (legacy - will become approved)",
        "awaiting_materials": "Job is ready to start but waiting for materials (legacy - will become unusual)",
        "awaiting_staff": "Job is waiting for available staff (legacy - will become unusual)",
        "awaiting_site_availability": "Job is waiting for site access (legacy - will become unusual)",
        "on_hold": "The job is on hold for other reasons (legacy - will become unusual)",
        "completed": "Work finished and job is completed (legacy - will become recently_completed)",
        "rejected": "The quote was declined (legacy - will become recently_completed with rejected_flag=True)",
    }

    client = models.ForeignKey(
        "client.Client",
        on_delete=models.SET_NULL,  # Option to handle if a client is deleted
        null=True,
        related_name="jobs",  # Allows reverse lookup of jobs for a client
    )
    order_number = models.CharField(max_length=100, null=True, blank=True)

    # New relationship to ClientContact
    contact = models.ForeignKey(
        "client.ClientContact",
        on_delete=models.SET_NULL,
        null=True,
        blank=True,
        related_name="jobs",
        help_text="The contact person for this job",
    )
    job_number = models.IntegerField(unique=True)  # Job 1234
    description = models.TextField(
        blank=True,
        null=True,
        help_text="This becomes the first line item on the invoice",
    )

    quote_acceptance_date: datetime = models.DateTimeField(
        null=True,
        blank=True,
    )
    delivery_date = models.DateField(null=True, blank=True)
    status: str = models.CharField(
<<<<<<< HEAD
        max_length=30, choices=JOB_STATUS_CHOICES, default="draft"
    )  # type: ignore

    # Flag to track jobs that were rejected (displayed in Recently Completed with different styling)
    rejected_flag = models.BooleanField(
        default=False,
        help_text="Indicates if this job was rejected (shown in Recently Completed with rejected styling)",
    )  # type: ignore
=======
        max_length=30, choices=JOB_STATUS_CHOICES, default="quoting"
    )
>>>>>>> 174b2fee

    PRICING_METHODOLOGY_CHOICES = [
        ("time_materials", "Time & Materials"),
        ("fixed_price", "Fixed Price"),
    ]

    pricing_methodology = models.CharField(
        max_length=20,
        choices=PRICING_METHODOLOGY_CHOICES,
        default="time_materials",
        help_text=(
            "Determines whether job uses quotes or time and materials pricing type."
        ),
    )

    # Decided not to bother with parent for now since we don't have a hierarchy of jobs.
    # Can be restored.
    # Parent would provide an alternative to historical records for tracking changes.
    # parent: models.ForeignKey = models.ForeignKey(
    #     "self",
    #     null=True,
    #     blank=True,
    #     related_name="revisions",
    #     on_delete=models.SET_NULL,
    # )
    # Shop job has no client (client_id is None)

    job_is_valid = models.BooleanField(default=False)
    collected: bool = models.BooleanField(default=False)
    paid: bool = models.BooleanField(default=False)
    charge_out_rate = (
        models.DecimalField(  # TODO: This needs to be added to the edit job form
            max_digits=10,
            decimal_places=2,
            null=False,  # Not nullable because save() ensures a value
            blank=False,  # Should be required in forms too
        )
    )

    created_at = models.DateTimeField(auto_now_add=True)
    updated_at = models.DateTimeField(auto_now=True)

    history: HistoricalRecords = HistoricalRecords(table_name="workflow_historicaljob")

    complex_job = models.BooleanField(default=False)

    notes = models.TextField(
        blank=True,
        null=True,
        help_text="Internal notes about the job. Not shown on the invoice.",
    )

    created_by = models.ForeignKey(Staff, on_delete=models.SET_NULL, null=True)

    people = models.ManyToManyField(Staff, related_name="assigned_jobs")

    # Latest cost set snapshots for linking to current estimates/quotes/actuals
    latest_estimate = models.OneToOneField(
        "CostSet",
        on_delete=models.SET_NULL,
        null=True,
        blank=True,
        related_name="+",
        help_text="Latest estimate cost set snapshot",
    )

    latest_quote = models.OneToOneField(
        "CostSet",
        on_delete=models.SET_NULL,
        null=True,
        blank=True,
        related_name="+",
        help_text="Latest quote cost set snapshot",
    )

    latest_actual = models.OneToOneField(
        "CostSet",
        on_delete=models.SET_NULL,
        null=True,
        blank=True,
        related_name="+",
        help_text="Latest actual cost set snapshot",
    )

    PRIORITY_INCREMENT = 200

    priority = models.FloatField(
        default=0.0,
        help_text="Priority of the job, higher numbers are higher priority.",
    )

    class Meta:
        verbose_name = "Job"
        verbose_name_plural = "Jobs"
        ordering = ["job_number"]
        db_table = "workflow_job"
        indexes = [
            Index(fields=["status", "priority"], name="job_priority_status_idx"),
        ]

    @classmethod
    def _calculate_next_priority_for_status(cls, status_value: str) -> float:
        max_entry = (
            cls.objects.filter(status=status_value).aggregate(Max("priority"))[
                "priority__max"
            ]
            or 0.0
        )
        return max_entry + cls.PRIORITY_INCREMENT

    @property
    def shop_job(self) -> bool:
        """Indicates if this is a shop job (no client)."""
        return (
            str(self.client_id) == "00000000-0000-0000-0000-000000000001"
        )  # This is the UUID for the shop client

    @shop_job.setter
    def shop_job(self, value: bool) -> None:
        """Sets whether this is a shop job by updating the client ID."""
        if value:
            self.client_id = uuid.UUID("00000000-0000-0000-0000-000000000001")
        else:
            self.client_id = None

    @property
    def quoted(self) -> bool:
        if hasattr(self, "quote") and self.quote is not None:
            return self.quote
        return False

    @property
    def invoiced(self) -> bool:
        if hasattr(self, "invoice") and self.invoice is not None:
            return self.invoice
        return False

    def __str__(self) -> str:
        status_display = self.get_status_display()
        return f"[Job {self.job_number}] {self.name} ({status_display})"

    def get_latest(self, kind: str) -> Optional["CostSet"]:
        """
        Returns the respective CostSet or None.

        Args:
            kind: 'estimate', 'quote' or 'actual'

        Returns:
            CostSet instance or None
        """
        field_mapping = {
            "estimate": "latest_estimate",
            "quote": "latest_quote",
            "actual": "latest_actual",
        }

        if kind not in field_mapping:
            raise ValueError(
                f"Invalid kind '{kind}'. Must be one of: {list(field_mapping.keys())}"
            )

        return getattr(self, field_mapping[kind], None)

    def set_latest(self, kind: str, cost_set: "CostSet") -> None:
        """
        Updates pointer and saves.

        Args:
            kind: 'estimate', 'quote' or 'actual'
            cost_set: CostSet instance to set as latest
        """
        field_mapping = {
            "estimate": "latest_estimate",
            "quote": "latest_quote",
            "actual": "latest_actual",
        }

        if kind not in field_mapping:
            raise ValueError(
                f"Invalid kind '{kind}'. Must be one of: {list(field_mapping.keys())}"
            )

        # Validate that the cost_set belongs to this job and is of the correct kind
        if cost_set.job != self:
            raise ValueError("CostSet must belong to this job")

        if cost_set.kind != kind:
            raise ValueError(
                f"CostSet kind '{cost_set.kind}' does not match requested kind '{kind}'"
            )

        setattr(self, field_mapping[kind], cost_set)
        self.save(update_fields=[field_mapping[kind]])

    @property
    def job_display_name(self) -> str:
        """
        Returns a formatted display name for the job including client name.
        Format: job_number - (first 12 chars of client name), job_name
        """
        client_name = self.client.name[:12] if self.client else "No Client"
        return f"{self.job_number} - {client_name}, {self.name}"

    def generate_job_number(self) -> int:
        from apps.workflow.models import CompanyDefaults

        company_defaults: CompanyDefaults = get_company_defaults()
        starting_number: int = company_defaults.starting_job_number
        highest_job: int = (
            Job.objects.all().aggregate(Max("job_number"))["job_number__max"] or 0
        )
        next_job_number = max(starting_number, highest_job + 1)
        return next_job_number

    def save(self, *args, **kwargs):
        from apps.workflow.models import CompanyDefaults

        staff = kwargs.pop("staff", None)

        is_new = self._state.adding
        original_status = None if is_new else Job.objects.get(pk=self.pk).status

        create_creation_event = False
        if (staff and is_new) or (not self.created_by and staff):
            create_creation_event = True
            self.created_by = staff

        if self.charge_out_rate is None:
            company_defaults = CompanyDefaults.objects.first()
            self.charge_out_rate = company_defaults.charge_out_rate

        if is_new:
            # Ensure job_number is generated for new instances before saving
            self.job_number = self.generate_job_number()
            if not self.job_number:
                logger.error("Failed to generate a job number. Cannot save job.")
                raise ValueError("Job number generation failed.")
            logger.debug(f"Saving new job with job number: {self.job_number}")

            # To assure all jobs have a priority
            with transaction.atomic():
                default_priority = self._calculate_next_priority_for_status(self.status)
                self.priority = default_priority

                # Save the job first
                super(Job, self).save(*args, **kwargs)

                # Create initial CostSet instances (modern system)
                logger.debug("Creating initial CostSet entries.")
                from .costing import CostSet

                # Create estimate cost set
                estimate_cost_set = CostSet.objects.create(
                    job=self, kind="estimate", rev=1
                )
                self.latest_estimate = estimate_cost_set

                # Create quote cost set
                quote_cost_set = CostSet.objects.create(job=self, kind="quote", rev=1)
                self.latest_quote = quote_cost_set

                # Create actual cost set
                actual_cost_set = CostSet.objects.create(job=self, kind="actual", rev=1)
                self.latest_actual = actual_cost_set

                logger.debug("Initial CostSets created successfully.")

                # Save the references back to the DB
                super(Job, self).save(
                    update_fields=[
                        "latest_estimate",
                        "latest_quote",
                        "latest_actual",
                    ]
                )

                if create_creation_event and staff:
                    JobEvent.objects.create(
                        job=self,
                        event_type="job_created",
                        description="New job created",
                        staff=staff,
                    )

        else:
            if original_status != self.status and staff:
                super(Job, self).save(*args, **kwargs)

                JobEvent.objects.create(
                    job=self,
                    event_type="status_changed",
                    description=(
                        f"Status changed from "
                        f"{original_status.replace('_', ' ').title()} "
                        f"to {self.status.replace('_', ' ').title()}"
                    ),
                    staff=staff,
                )

                return

            # Step 5: Save the Job to persist everything, including relationships
            super(Job, self).save(*args, **kwargs)<|MERGE_RESOLUTION|>--- conflicted
+++ resolved
@@ -98,7 +98,6 @@
     )
     delivery_date = models.DateField(null=True, blank=True)
     status: str = models.CharField(
-<<<<<<< HEAD
         max_length=30, choices=JOB_STATUS_CHOICES, default="draft"
     )  # type: ignore
 
@@ -107,10 +106,6 @@
         default=False,
         help_text="Indicates if this job was rejected (shown in Recently Completed with rejected styling)",
     )  # type: ignore
-=======
-        max_length=30, choices=JOB_STATUS_CHOICES, default="quoting"
-    )
->>>>>>> 174b2fee
 
     PRICING_METHODOLOGY_CHOICES = [
         ("time_materials", "Time & Materials"),
