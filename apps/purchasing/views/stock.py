--- conflicted
+++ resolved
@@ -9,14 +9,7 @@
 from django.shortcuts import get_object_or_404, render
 from django.views.decorators.http import require_http_methods
 
-<<<<<<< HEAD
 from apps.job.models import Job
-=======
-from apps.workflow.models import CompanyDefaults
-from apps.purchasing.models import Stock
-from apps.job.models import Job
-from apps.purchasing.services.stock_service import consume_stock
->>>>>>> ef2274db
 from apps.job.utils import get_active_jobs
 from apps.purchasing.models import Stock
 from apps.purchasing.services.stock_service import consume_stock
@@ -124,19 +117,17 @@
 
         if quantity_used > stock_item.quantity:
             return JsonResponse(
-                {"error": f"Quantity used exceeds available stock ({stock_item.quantity})."},
+                {
+                    "error": f"Quantity used exceeds available stock ({stock_item.quantity})."
+                },
                 status=400,
             )
 
         consume_stock(stock_item, job, quantity_used, request.user)
 
-<<<<<<< HEAD
         return JsonResponse(
             {"success": True, "message": "Stock consumed successfully."}
         )
-=======
-        return JsonResponse({"success": True, "message": "Stock consumed successfully."})
->>>>>>> ef2274db
 
     except json.JSONDecodeError:
         logger.warning("Invalid JSON received for stock consumption.")
@@ -284,7 +275,6 @@
             for item in matching_stock
         ]
 
-
     # Return results directly, matching ClientSearch response structure
     return JsonResponse({"results": results})
 
