import logging
from decimal import Decimal, InvalidOperation

from django.db import transaction
from django.utils import timezone

from apps.job.models import Job, MaterialEntry
from apps.purchasing.models import PurchaseOrder, PurchaseOrderLine, Stock

logger = logging.getLogger(__name__)


# Define a custom exception for validation errors during processing
class DeliveryReceiptValidationError(ValueError):
    pass


def process_delivery_receipt(purchase_order_id: str, line_allocations: dict) -> bool:
    """
    Process a delivery receipt for a purchase order based on detailed line allocations.

    This function:
    1. Validates the submitted allocation data for each PO line.
    2. Updates the received quantity on each PurchaseOrderLine.
    3. Deletes any previous Stock entries originating from these PO lines for this PO.
    4. Creates new Stock entries based on the provided allocations
       (linking to target jobs or stock holding job).
    5. Updates the overall PurchaseOrder status.

    Args:
        purchase_order_id: The ID of the purchase order being received.
        line_allocations: A dictionary where keys are PurchaseOrderLine IDs (str)
                          and values are dicts containing:
                          {
                              "total_received": float | str,
                              "allocations": [
                                  {"job_id": str, "quantity": float | str},
                                  ...
                              ]
                          }

    Returns:
        bool: True if successful.

    Raises:
        DeliveryReceiptValidationError: If validation fails
            (e.g., allocation mismatch, invalid job ID).
        PurchaseOrder.DoesNotExist: If the purchase_order_id is invalid.
        PurchaseOrderLine.DoesNotExist: If a line_id in the input is invalid.
        Job.DoesNotExist: If a job_id in the allocations is invalid.
        Exception: For other unexpected errors during processing.
    """
    logger.info(f"Starting delivery receipt processing for PO ID: {purchase_order_id}")
    logger.debug(f"Received line_allocations data: {line_allocations}")

    STOCK_HOLDING_JOB_ID = Job.objects.get(name="Worker Admin").id

    try:
        with transaction.atomic():
            purchase_order = PurchaseOrder.objects.select_related("supplier").get(
                id=purchase_order_id
            )
            logger.debug(f"Found PO {purchase_order.po_number}")

            # Log unexpected PO statuses but proceed
            # (unless DoesNotExist error occurred)
            # Errors for draft/void should ideally be caught
            # before reaching this service
            if purchase_order.status not in [
                "submitted",
                "partially_received",
                "fully_received",
            ]:
                logger.warning(
                    f"""
                    Processing delivery receipt for PO {purchase_order.po_number} 
                    with unexpected status: {purchase_order.status}. 
                    This might indicate an issue elsewhere.
                    """.strip()
                )

            processed_line_ids = set(line_allocations.keys())

            # Pre-fetch lines and jobs for efficiency and validation
            lines = {
                str(line.id): line
                for line in PurchaseOrderLine.objects.filter(
                    id__in=processed_line_ids, purchase_order=purchase_order
                )
            }
            if len(lines) != len(processed_line_ids):
                missing_lines = processed_line_ids - set(lines.keys())
                raise DeliveryReceiptValidationError(
                    (
                        "Invalid or mismatched PurchaseOrderLine IDs provided: "
                        f"{missing_lines}"
                    )
                )

            all_job_ids = set()
            for line_data in line_allocations.values():
                for alloc in line_data.get("allocations", []):
                    if alloc.get("jobId"):
                        all_job_ids.add(alloc["jobId"])

            jobs = {str(job.id): job for job in Job.objects.filter(id__in=all_job_ids)}
            if len(jobs) != len(all_job_ids):
                missing_jobs = all_job_ids - set(jobs.keys())
                raise DeliveryReceiptValidationError(
                    f"Invalid Job IDs provided in allocations: {missing_jobs}"
                )

            # --- Process each submitted line ---
            for line_id, line_data in line_allocations.items():
                line = lines[line_id]
                logger.debug(f"Processing line: {line.id} ({line.description})")

                # Validate total_received
                try:
                    total_received = Decimal(str(line_data.get("total_received", 0)))
                    if total_received < 0:
                        raise DeliveryReceiptValidationError(
                            (
                                "Negative total received quantity not allowed for "
                                f"line {line.id}."
                            )
                        )
                except (InvalidOperation, TypeError):
                    raise DeliveryReceiptValidationError(
                        f"Invalid total received quantity format for line {line.id}."
                    )

                allocations = line_data.get("allocations", [])
                calculated_allocation_sum = Decimal("0.0")
                valid_allocations = []

                # Validate individual allocations
                for alloc in allocations:
                    try:
                        alloc_qty = Decimal(str(alloc.get("quantity", 0)))
                        job_id = alloc.get("jobId")
                        if alloc_qty < 0:
                            raise DeliveryReceiptValidationError(
                                f"Negative allocation quantity not allowed for "
                                f"line {line.id}."
                            )
                        if alloc_qty > 0:  # Only process non-zero allocations
                            if not job_id:
                                raise DeliveryReceiptValidationError(
                                    f"Missing job ID for non-zero allocation quantity "
                                    f"on line {line.id}."
                                )
                            if job_id not in jobs:
                                raise DeliveryReceiptValidationError(
                                    f"Invalid job ID '{job_id}' in allocation "
                                    f"for line {line.id}."
                                )
                            calculated_allocation_sum += alloc_qty
                            valid_allocations.append(
                                {
                                    "jobId": job_id,
                                    "quantity": alloc_qty,
                                    "metadata": alloc.get("metadata", {}),
                                    "retailRate": alloc.get("retailRate", 20),
                                }
                            )
                    except (InvalidOperation, TypeError):
                        raise DeliveryReceiptValidationError(
                            f"Invalid allocation quantity format for line {line.id}."
                        )

                # Validate sum vs total
                allocation_diff = abs(calculated_allocation_sum - total_received)
                if allocation_diff > Decimal("0.001"):
                    raise DeliveryReceiptValidationError(
                        f"""
                        Allocation quantity mismatch for line '{line.description}' 
                        (Line ID: {line.id}). 
                        Total Received: {total_received}, 
                        Sum of Allocations: {calculated_allocation_sum}.
                        """.strip()
                    )

                # --- Passed Validation - Update Database ---
                # Delete previous stock for this line
                deleted_count, _ = Stock.objects.filter(
                    source="purchase_order", source_purchase_order_line=line
                ).delete()
                if deleted_count > 0:
                    logger.debug(
                        f"Deleted {deleted_count} existing stock entries "
                        f"for line {line.id}."
                    )

                # Update PO Line received quantity
                line.received_quantity = total_received
                line.save(update_fields=["received_quantity"])  # Be specific
                logger.debug(
                    f"Updated line {line.id} received_quantity to {total_received}."
                )

                # Create new Stock entries
                for alloc_data in valid_allocations:
                    job_id = alloc_data["jobId"]
                    target_job = Job.objects.get(id=job_id)
                    alloc_qty = alloc_data["quantity"]
                    retail_rate = alloc_data.get("retailRate", 20) / 100.0
                    logger.info(f"Metadata: {alloc_data['metadata']}")

                    try:
                        unit_revenue = line.unit_cost * Decimal(1.0 + retail_rate)
                    except TypeError:
                        raise DeliveryReceiptValidationError(
                            "Price not confirmed for line, "
                            "can't save the material to a job."
                        )

                    if str(job_id) == str(STOCK_HOLDING_JOB_ID):
                        metadata = alloc_data.get("metadata", {})
                        stock_item = Stock.objects.create(
                            job=target_job,
                            description=line.description,
                            quantity=alloc_qty,
                            unit_cost=line.unit_cost or Decimal("0.00"),
                            retail_rate=retail_rate,
                            metal_type=metadata.get(
                                "metal_type", line.metal_type or "unspecified"
                            ),
                            alloy=metadata.get("alloy", line.alloy or ""),
                            specifics=metadata.get("specifics", line.specifics or ""),
                            location=metadata.get("location", line.location or ""),
                            date=timezone.now(),
                            source="purchase_order",
                            source_purchase_order_line=line,
                            notes=f"Received from PO {purchase_order.po_number}",
                        )
                        logger.info(
<<<<<<< HEAD
                            f"""
                            Created Stock entry {stock_item.id} for line {line.id}, 
                            allocated to Job {target_job.id}, qty {alloc_qty}.
                            """.strip()
=======
                            f"Created Stock entry {stock_item.id} for line {line.id}, "
                            f"allocated to Job {target_job.id}, qty {alloc_qty}."
>>>>>>> 8a6a43d9
                        )
                    else:
                        material_entry = MaterialEntry.objects.create(
                            job_pricing=target_job.latest_reality_pricing,
                            description=line.description,
                            quantity=alloc_qty,
                            unit_cost=line.unit_cost,
                            unit_revenue=unit_revenue,
                            purchase_order_line=line,
                        )
                        logger.info(
                            f"""
                            Created Material entry {material_entry.id} for line {line.id},
                            allocated to Job {target_job.id}, qty {alloc_qty},
                            retail rate {retail_rate:.2%}.
                            """.strip()
                        )

            # --- Update Overall PO Status ---
            all_po_lines = (
                purchase_order.po_lines.all()
            )  # Re-fetch needed? Or can we trust the loop? Re-fetch is safer.
            current_total_ordered = sum(line.quantity for line in all_po_lines)
            current_total_received = sum(
                line.received_quantity for line in all_po_lines
            )

            logger.debug(
                f"""
                Updating PO status - Current Total Received: {current_total_received}, 
                Current Total Ordered: {current_total_ordered}
                """.strip()
            )
            new_status = purchase_order.status  # Default to current
            if current_total_received <= 0:
                if purchase_order.status != "deleted":  # Avoid changing deleted status
                    new_status = "submitted"
            elif current_total_received < current_total_ordered:
                new_status = "partially_received"
            else:  # received >= ordered
                new_status = "fully_received"

            if new_status != purchase_order.status:
                purchase_order.status = new_status
                purchase_order.save(update_fields=["status"])
                logger.debug(
                    f"Set PO {purchase_order.po_number} status "
                    f"to {purchase_order.status}"
                )
            else:
                logger.debug(
                    f"PO {purchase_order.po_number} status "
                    f"remains {purchase_order.status}"
                )

            logger.info(
                f"Successfully processed delivery receipt allocations "
                f"for PO {purchase_order.po_number}"
            )
            return True

    except DeliveryReceiptValidationError as ve:
        logger.error(
            f"Validation Error processing delivery receipt "
            f"for PO {purchase_order_id}: {ve}"
        )
        raise  # Re-raise validation errors to be caught by the view
    except Exception as e:
        logger.exception(
            f"Unexpected Error processing delivery receipt "
            f"for PO {purchase_order_id}: {str(e)}"
        )
        raise Exception(f"An unexpected error occurred: {str(e)}")<|MERGE_RESOLUTION|>--- conflicted
+++ resolved
@@ -23,6 +23,7 @@
     1. Validates the submitted allocation data for each PO line.
     2. Updates the received quantity on each PurchaseOrderLine.
     3. Deletes any previous Stock entries originating from these PO lines for this PO.
+    4. Creates new Stock entries based on the provided allocations
     4. Creates new Stock entries based on the provided allocations
        (linking to target jobs or stock holding job).
     5. Updates the overall PurchaseOrder status.
@@ -235,15 +236,10 @@
                             notes=f"Received from PO {purchase_order.po_number}",
                         )
                         logger.info(
-<<<<<<< HEAD
                             f"""
                             Created Stock entry {stock_item.id} for line {line.id}, 
                             allocated to Job {target_job.id}, qty {alloc_qty}.
                             """.strip()
-=======
-                            f"Created Stock entry {stock_item.id} for line {line.id}, "
-                            f"allocated to Job {target_job.id}, qty {alloc_qty}."
->>>>>>> 8a6a43d9
                         )
                     else:
                         material_entry = MaterialEntry.objects.create(
