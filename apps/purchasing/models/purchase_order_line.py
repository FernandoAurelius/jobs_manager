import uuid

from django.db import models

from apps.job.enums import MetalType


class PurchaseOrderLine(models.Model):
    """A line item on a PO."""

    id = models.UUIDField(primary_key=True, default=uuid.uuid4, editable=False)
    purchase_order = models.ForeignKey(
        "purchasing.PurchaseOrder", on_delete=models.CASCADE, related_name="po_lines"
    )
    job = models.ForeignKey(
        "job.Job",
        on_delete=models.PROTECT,
        null=True,
        blank=True,
        related_name="purchase_order_lines",
        help_text="The job this purchase line is for",
    )
    description = models.CharField(max_length=200)
    quantity = models.DecimalField(max_digits=10, decimal_places=2)
    dimensions = models.CharField(
        max_length=255,
        blank=True,
        null=True,
        help_text="Dimensions such as length, width, height, etc.",
    )
    unit_cost = models.DecimalField(
        max_digits=10, decimal_places=2, null=True, blank=True
    )
    price_tbc = models.BooleanField(
        default=False,
        help_text="If true, the price is to be confirmed and unit cost will be None",
    )
    supplier_item_code = models.CharField(
        max_length=50, blank=True, null=True, help_text="Supplier's own item code/SKU"
    )
    item_code = models.CharField(
        max_length=50,
        null=True,
        blank=True,
<<<<<<< HEAD
=======
        db_index=True,
>>>>>>> ef2274db
        help_text="Internal item code for Xero integration",
    )
    received_quantity = models.DecimalField(
        max_digits=10,
        decimal_places=2,
        default=0,
        help_text="Total quantity received against this line",
    )
    metal_type = models.CharField(
        max_length=100,
        choices=MetalType.choices,
        default=MetalType.UNSPECIFIED,
        blank=True,
        null=True,
    )
    alloy = models.CharField(
        max_length=50,
        blank=True,
        null=True,
        help_text="Alloy specification (e.g., 304, 6061)",
    )
    specifics = models.CharField(
        max_length=255,
        blank=True,
        null=True,
        help_text="Specific details (e.g., m8 countersunk socket screw)",
    )
    location = models.CharField(
        max_length=255,
        blank=True,
        null=True,
        help_text="Where this item will be stored",
    )
    dimensions = models.CharField(
        max_length=255,
        blank=True,
        null=True,
        help_text="Dimensions such as length, width, height, etc.",
    )
    raw_line_data = models.JSONField(
        null=True,
        blank=True,
        help_text="Raw JSON data from the source system or document",
    )

    class Meta:
        db_table = "workflow_purchaseorderline"<|MERGE_RESOLUTION|>--- conflicted
+++ resolved
@@ -42,10 +42,7 @@
         max_length=50,
         null=True,
         blank=True,
-<<<<<<< HEAD
-=======
         db_index=True,
->>>>>>> ef2274db
         help_text="Internal item code for Xero integration",
     )
     received_quantity = models.DecimalField(
