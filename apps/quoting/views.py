import logging
import os
import tempfile

from django.contrib import messages
from django.contrib.auth.decorators import login_required
from django.contrib.auth.mixins import LoginRequiredMixin
from django.db.models import Q
from django.http import JsonResponse
from django.shortcuts import render
from django.views.decorators.http import require_http_methods
from django.views.generic import TemplateView

from apps.client.models import Client
from apps.job.models import Job
from apps.purchasing.models import Stock
from apps.workflow.authentication import service_api_key_required

from .models import SupplierPriceList, SupplierProduct
from .services.ai_price_extraction import extract_price_data
from .services.product_parser import (
    create_mapping_record,
    populate_all_mappings_with_llm,
)

logger = logging.getLogger(__name__)


@login_required
def index(request):
    return render(request, "quoting/index.html")


class UploadSupplierPricingView(LoginRequiredMixin, TemplateView):
    template_name = "purchasing/upload_supplier_pricing.html"

    def get_context_data(self, **kwargs):
        context = super().get_context_data(**kwargs)
        context["title"] = "Upload Supplier Pricing"
        # In a real scenario, you would fetch and add existing supplier pricing data here
        # For now, we'll just pass an empty list or dummy data
        context["uploaded_pricing"] = SupplierPriceList.objects.all().order_by(
            "-uploaded_at"
        )
        return context

    def post(self, request, *args, **kwargs):
        # This method will handle the PDF upload
        # For now, we'll just return a success message
        if "pdf_file" in request.FILES:
            uploaded_file = request.FILES["pdf_file"]
            logger.info(
                f"Received PDF upload: {uploaded_file.name}, size: {uploaded_file.size} bytes"
            )

            # Save the file temporarily
            with tempfile.NamedTemporaryFile(
                delete=False, suffix=os.path.splitext(uploaded_file.name)[1]
            ) as temp_file:
                for chunk in uploaded_file.chunks():
                    temp_file.write(chunk)
                temp_file_path = temp_file.name

            content_type = uploaded_file.content_type

            extracted_data, error = extract_price_data(temp_file_path, content_type)

            # Clean up the temporary file
            os.unlink(temp_file_path)

            if error:
                messages.error(
                    request,
                    f"Error extracting data from '{uploaded_file.name}': {error}",
                )
            else:
                # Save extracted data to database - ALL OR NOTHING
                from django.db import transaction

                supplier_name = extracted_data.get("supplier", {}).get(
                    "name", "Unknown Supplier"
                )
                items_data = extracted_data.get("items", [])

                logger.info(
                    f"Starting atomic insertion for supplier '{supplier_name}' with {len(items_data)} items"
                )

                try:
                    with transaction.atomic():
                        # Get existing supplier/client - do not create
                        try:
                            supplier = Client.objects.get(name=supplier_name)
                            logger.info(
                                f"Found supplier: {supplier.name} (ID: {supplier.id})"
                            )
                        except Client.DoesNotExist:
                            messages.error(
                                request,
                                f"Supplier '{supplier_name}' not found in system. Please create the supplier first.",
                            )
                            return self.get(request, *args, **kwargs)

                        # Create price list entry
                        price_list = SupplierPriceList.objects.create(
                            supplier=supplier, file_name=uploaded_file.name
                        )
                        logger.info(
                            f"Created SupplierPriceList record: {price_list.id} for supplier {supplier.name}"
                        )

                        # Validate and save ALL products - fail on ANY error
                        items_saved = 0
                        logger.info(
                            f"Processing {len(items_data)} items for database insertion"
                        )

                        for idx, item in enumerate(items_data):
                            # Detailed logging for each item
                            logger.debug(
                                f"Processing item {idx}: {item.get('description', '')[:50]}..."
                            )

                            # Validate required fields
                            if not item.get("description"):
                                raise ValueError(
                                    f"Item {idx}: Missing required field 'description'"
                                )

                            if not item.get("variant_id"):
                                raise ValueError(
                                    f"Item {idx}: Missing required field 'variant_id' for '{item.get('description', '')[:50]}'"
                                )

                            # Parse and validate price
                            variant_price = None
                            if item.get("unit_price") is not None:
                                try:
                                    variant_price = float(
                                        str(item["unit_price"]).replace("$", "").strip()
                                    )
                                    if variant_price < 0:
                                        raise ValueError(
                                            f"Negative price: {variant_price}"
                                        )
                                except (ValueError, TypeError) as e:
                                    raise ValueError(
                                        f"Item {idx}: Invalid price '{item.get('unit_price')}' - {e}"
                                    )
                            else:
                                logger.warning(
                                    f"Item {idx}: No price for '{item.get('description', '')[:50]}'"
                                )

                            # Create product - let any database errors propagate
                            product = SupplierProduct.objects.create(
                                supplier=supplier,
                                price_list=price_list,
                                product_name=item.get(
                                    "product_name", item.get("description", "")
                                )[:500],
                                item_no=item.get("supplier_item_code", "")[:100],
                                description=item.get("description", ""),
                                specifications=item.get("specifications", ""),
                                variant_id=item.get("variant_id", "")[:100],
                                variant_price=variant_price,
                                url="",  # PDF uploads don't have URLs
                            )

                            # Create mapping record (LLM called at end of batch)
                            create_mapping_record(product)

                            items_saved += 1

                            if items_saved % 50 == 0:
                                logger.info(
                                    f"Progress: {items_saved}/{len(items_data)} items saved"
                                )

                        # Verify insertion
                        final_count = SupplierProduct.objects.filter(
                            price_list=price_list
                        ).count()
                        if final_count != len(items_data):
                            raise ValueError(
                                f"Insertion verification failed: expected {len(items_data)} items, "
                                f"but found {final_count} in database"
                            )

                        # Log parsing statistics if available
                        if "parsing_stats" in extracted_data:
                            stats = extracted_data["parsing_stats"]
                            logger.info(
                                f"Parsing stats - Total lines: {stats.get('total_lines', 0)}, "
                                f"Items found: {stats.get('items_found', 0)}, "
                                f"Pages processed: {stats.get('pages_processed', 0)}"
                            )

                        # Batch process all new mappings with LLM
                        populate_all_mappings_with_llm()

                        # Success - transaction will commit
                        messages.success(
                            request,
                            f"File '{uploaded_file.name}' processed successfully. "
                            f"Saved ALL {items_saved} products from {supplier_name}.",
                        )
                        logger.info(
                            f"Successfully saved ALL {items_saved} products from PDF: {uploaded_file.name} to price list {price_list.id}"
                        )

                except Exception as db_error:
                    # Transaction rolled back automatically
                    logger.exception(
                        f"Failed to save products - transaction rolled back: {db_error}"
                    )
                    messages.error(
                        request,
                        f"Failed to save products: {db_error}. No data was saved.",
                    )
        else:
            messages.error(request, "No PDF file was uploaded.")

        return self.get(
            request, *args, **kwargs
        )  # Redirect back to the same page to show messages and updated list


class UploadPriceListView(LoginRequiredMixin, TemplateView):
    template_name = "quoting/upload_price_list.html"

    def get_context_data(self, **kwargs):
        context = super().get_context_data(**kwargs)
        context["title"] = "Upload Supplier Price List"
        return context


@require_http_methods(["POST"])
def extract_supplier_price_list_data_view(request):
    """
    Extract data from a supplier price list using Gemini.
    """
    try:
        if "price_list_file" not in request.FILES:
            return JsonResponse(
                {"success": False, "error": "No price list file uploaded."}, status=400
            )

        price_list_file = request.FILES["price_list_file"]

        # Save the file temporarily
        with tempfile.NamedTemporaryFile(
            delete=False, suffix=os.path.splitext(price_list_file.name)[1]
        ) as temp_file:
            for chunk in price_list_file.chunks():
                temp_file.write(chunk)
            temp_file_path = temp_file.name

        content_type = price_list_file.content_type

        extracted_data, error = extract_price_data(temp_file_path, content_type)

        # Clean up the temporary file
        os.unlink(temp_file_path)

        if error:
            return JsonResponse(
                {
                    "success": False,
                    "error": f"Error extracting data from price list: {error}",
                },
                status=400,
            )

        return JsonResponse({"success": True, "extracted_data": extracted_data})

    except Exception as e:
        logger.exception(f"Error in extract_supplier_price_list_data_view: {e}")
        return JsonResponse(
            {"success": False, "error": f"An unexpected error occurred: {str(e)}"},
            status=500,
        )


# MCP API Endpoints


@service_api_key_required
@require_http_methods(["GET"])
def search_stock_api(request):
    """
    MCP API endpoint for searching internal stock inventory.

    Parameters:
    - description: Material description to search for
    - metal_type: Filter by metal type (optional)
    - alloy: Filter by alloy (optional)
    - min_quantity: Minimum quantity required (optional)
    - limit: Maximum number of results (default 20)
    """
    try:
        # Get query parameters
        description = request.GET.get("description", "")
        metal_type = request.GET.get("metal_type", "")
        alloy = request.GET.get("alloy", "")
        min_quantity = request.GET.get("min_quantity", "")
        limit = int(request.GET.get("limit", 20))

        # Search Stock items
        stock_query = Stock.objects.filter(is_active=True)

        if description:
            stock_query = stock_query.filter(
                Q(description__icontains=description)
                | Q(specifics__icontains=description)
            )

        if metal_type:
            stock_query = stock_query.filter(metal_type__icontains=metal_type)

        if alloy:
            stock_query = stock_query.filter(alloy__icontains=alloy)

        if min_quantity:
            try:
                min_qty = float(min_quantity)
                stock_query = stock_query.filter(quantity__gte=min_qty)
            except ValueError:
                pass

        # Convert stock items to response format
        stock_items = []
        for stock_item in stock_query[:limit]:
            # Calculate retail price using markup
            retail_price = float(stock_item.unit_cost) * (
                1 + float(stock_item.retail_rate)
            )

            stock_items.append(
                {
                    "description": stock_item.description,
                    "quantity": float(stock_item.quantity),
                    "unit_cost": float(stock_item.unit_cost),
                    "retail_price": round(retail_price, 2),
                    "location": stock_item.location or "",
                    "metal_type": stock_item.metal_type or "",
                    "alloy": stock_item.alloy or "",
                }
            )

        return JsonResponse({"stock_items": stock_items})

    except Exception as e:
        logger.exception(f"Error in search_stock_api: {e}")
        return JsonResponse(
            {"error": f"An error occurred: {str(e)}"},
            status=500,
        )


@service_api_key_required
@require_http_methods(["GET"])
def search_supplier_prices_api(request):
    """
    MCP API endpoint for searching supplier pricing.

    Parameters:
    - description: Material description to search for
    - metal_type: Filter by metal type (optional)
    - alloy: Filter by alloy (optional)
    - suppliers: Comma-separated supplier names (optional)
    - include_internal_stock: 'true' to include internal stock as a supplier (optional)
    - limit: Maximum number of results (default 20)
    """
    try:
        # Get query parameters
        description = request.GET.get("description", "")
        metal_type = request.GET.get("metal_type", "")
        alloy = request.GET.get("alloy", "")
        suppliers = request.GET.get("suppliers", "")
        include_internal_stock = (
            request.GET.get("include_internal_stock", "").lower() == "true"
        )
        limit = int(request.GET.get("limit", 20))

        supplier_prices = []

        # Search SupplierProduct items
        supplier_query = SupplierProduct.objects.select_related("supplier")

        if description:
            supplier_query = supplier_query.filter(
                Q(product_name__icontains=description)
                | Q(description__icontains=description)
                | Q(parsed_description__icontains=description)
            )

        if metal_type:
            supplier_query = supplier_query.filter(
                Q(parsed_metal_type__icontains=metal_type)
            )

        if alloy:
            supplier_query = supplier_query.filter(parsed_alloy__icontains=alloy)

        if suppliers:
            supplier_names = [s.strip() for s in suppliers.split(",")]
            supplier_query = supplier_query.filter(supplier__name__in=supplier_names)

        # Convert supplier products to response format
        for product in supplier_query[:limit]:
            supplier_prices.append(
                {
                    "product_name": product.product_name,
                    "supplier_name": product.supplier.name,
<<<<<<< HEAD
                    "price": (
                        float(product.variant_price) if product.variant_price else None
                    ),
=======
                    "price": float(product.variant_price)
                    if product.variant_price
                    else None,
>>>>>>> 11366db0
                    "available_stock": product.variant_available_stock,
                    "price_unit": product.price_unit or "each",
                    "metal_type": product.parsed_metal_type or "",
                    "alloy": product.parsed_alloy or "",
                    "item_no": product.item_no or "",
                }
            )

        # Optionally include internal stock as "Internal Stock" supplier
        if include_internal_stock:
            stock_query = Stock.objects.filter(is_active=True)

            if description:
                stock_query = stock_query.filter(
                    Q(description__icontains=description)
                    | Q(specifics__icontains=description)
                )

            if metal_type:
                stock_query = stock_query.filter(metal_type__icontains=metal_type)

            if alloy:
                stock_query = stock_query.filter(alloy__icontains=alloy)

            # Add stock items as "Internal Stock" supplier
            for stock_item in stock_query[:limit]:
                retail_price = float(stock_item.unit_cost) * (
                    1 + float(stock_item.retail_rate)
                )

                supplier_prices.append(
                    {
                        "product_name": stock_item.description,
                        "supplier_name": "Internal Stock",
                        "price": round(retail_price, 2),
                        "available_stock": float(stock_item.quantity),
                        "price_unit": "per metre",  # Default assumption
                        "metal_type": stock_item.metal_type or "",
                        "alloy": stock_item.alloy or "",
                        "location": stock_item.location or "",
                    }
                )

        return JsonResponse({"supplier_prices": supplier_prices})

    except Exception as e:
        logger.exception(f"Error in search_supplier_prices_api: {e}")
        return JsonResponse(
            {"error": f"An error occurred: {str(e)}"},
            status=500,
        )


@service_api_key_required
@require_http_methods(["GET"])
def job_context_api(request, job_id):
    """
    MCP API endpoint for fetching job context (for "Interactive Quote" button).

    Returns job details, existing materials, and client history to initialize
    the quoting session with relevant context.
    """
    try:
        # Get the job
        try:
            job = Job.objects.select_related("client", "contact").get(id=job_id)
        except Job.DoesNotExist:
            return JsonResponse(
                {"error": "Job not found"},
                status=404,
            )

        # Build job context
        job_data = {
            "id": str(job.id),
            "name": job.name,
            "client_name": job.client.name if job.client else None,
            "description": job.description or "",
            "status": job.status,
            "job_number": job.job_number,
        }

        # Get existing materials from job pricing (if any)
        existing_materials = []
        if job.latest_quote:
            # Get materials from the latest quote cost set
            for cost_line in job.latest_quote.cost_lines.all():
                existing_materials.append(
                    {
                        "description": cost_line.desc,
<<<<<<< HEAD
                        "quantity": (
                            float(cost_line.quantity) if cost_line.quantity else 0.0
                        ),
                        "unit_cost": (
                            float(cost_line.unit_cost) if cost_line.unit_cost else 0.0
                        ),
                        "notes": (
                            cost_line.meta.get("notes", "") if cost_line.meta else ""
                        ),
=======
                        "quantity": float(cost_line.quantity)
                        if cost_line.quantity
                        else 0.0,
                        "unit_cost": float(cost_line.unit_cost)
                        if cost_line.unit_cost
                        else 0.0,
                        "notes": cost_line.meta.get("notes", "")
                        if cost_line.meta
                        else "",
>>>>>>> 11366db0
                    }
                )

        # Build client history context (recent jobs with same client)
        client_history = []
        if job.client:
            recent_jobs = (
                Job.objects.filter(
                    client=job.client, status__in=["completed", "recently_completed"]
                )
                .exclude(id=job.id)
                .order_by("-created_at")[:3]
            )

            for recent_job in recent_jobs:
                # Get a summary of materials used in previous jobs
                materials_summary = "Previous job materials not available"
                if (
                    recent_job.latest_actual
                    and recent_job.latest_actual.cost_lines.exists()
                ):
                    material_count = recent_job.latest_actual.cost_lines.count()
                    materials_summary = (
                        f"Used {material_count} different materials/services"
                    )

                client_history.append(
                    f"{recent_job.name} ({recent_job.created_at.strftime('%Y-%m-%d')}): {materials_summary}"
                )

        response_data = {
            "job": job_data,
            "existing_materials": existing_materials,
            "client_history": client_history,
        }

        return JsonResponse(response_data)

    except Exception as e:
        logger.exception(f"Error in job_context_api: {e}")
        return JsonResponse(
            {"error": f"An error occurred: {str(e)}"},
            status=500,
        )<|MERGE_RESOLUTION|>--- conflicted
+++ resolved
@@ -413,15 +413,9 @@
                 {
                     "product_name": product.product_name,
                     "supplier_name": product.supplier.name,
-<<<<<<< HEAD
-                    "price": (
-                        float(product.variant_price) if product.variant_price else None
-                    ),
-=======
                     "price": float(product.variant_price)
                     if product.variant_price
                     else None,
->>>>>>> 11366db0
                     "available_stock": product.variant_available_stock,
                     "price_unit": product.price_unit or "each",
                     "metal_type": product.parsed_metal_type or "",
@@ -512,17 +506,6 @@
                 existing_materials.append(
                     {
                         "description": cost_line.desc,
-<<<<<<< HEAD
-                        "quantity": (
-                            float(cost_line.quantity) if cost_line.quantity else 0.0
-                        ),
-                        "unit_cost": (
-                            float(cost_line.unit_cost) if cost_line.unit_cost else 0.0
-                        ),
-                        "notes": (
-                            cost_line.meta.get("notes", "") if cost_line.meta else ""
-                        ),
-=======
                         "quantity": float(cost_line.quantity)
                         if cost_line.quantity
                         else 0.0,
@@ -532,7 +515,6 @@
                         "notes": cost_line.meta.get("notes", "")
                         if cost_line.meta
                         else "",
->>>>>>> 11366db0
                     }
                 )
 
