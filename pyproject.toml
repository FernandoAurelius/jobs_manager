[tool.poetry]
name = "jobs-manager"
version = "0.1.0"
description = "Django app for managing quotes and jobs"
authors = ["Corrin Lakeland <corrin.lakeland@cmeconnect.com>"]
readme = "README.md"

[tool.poetry.dependencies]
python = "^3.12"
Django = "^5.2"
django-encrypted-model-fields = "^0.6.5"
#django-xero = "^0.0.3"
django-simple-history = "^3.7.0"
pytz = "^2024.1"
python-dotenv = "^1.0.1"
xero-python = "^6.2.0"
requests = "^2.32.3"
django-filter = "^24.3"
django-tables2 = "^2.7.0"
django-sortable = "^0.3.1"
django-crispy-forms = "^2.3"
crispy-bootstrap5 = "^2024.2"
djangorestframework = "^3.15.2"
mysqlclient = "^2.2.4"
concurrent-log-handler = "^0.9.25"
django-debug-toolbar = "^4.4.6"
dropbox = "^12.0.2"
django-node-assets = "^0.9.14"
pillow = "^11.1.0"
reportlab = "^4.2.5"
PyPDF2 = "^3.0.0"  # Modern PDF handling
matplotlib = "^3.10.0"
pyngrok = "^7.2.3"
thefuzz = "^0.22.1"
python-levenshtein = "^0.26.1"
APScheduler = "^3.10.4"
pdf2image = "^1.17.0"
gunicorn = "^23.0.0"
pdfplumber = "^0.11.6"
google-genai = "^1.18.0"
holidays = "^0.71"
djangorestframework-simplejwt = "^5.5.0"
beautifulsoup4 = "^4.13.4"
selenium = "^4.21.0"
lxml = "^5.4.0"
<<<<<<< HEAD
=======
django-apscheduler = "^0.7.0"
>>>>>>> d3e16f78

[tool.poetry.scripts]
post-install = "scripts.post_install:install_system_deps"  # Script to install system dependencies like poppler-utils

[tool.poetry.group.dev.dependencies]
black = "^24.4.2"
flake8 = "^7.0.0"
mypy = "^1.11.2"
pylint = "^3.2.7"
tox = "^4.18.1"
django-stubs = "^5.0.4"
mypy-extensions = "^1.0.0"
types-pytz = "^2024.1.0.20240417"
isort = "^5.13.2"
vulture = "^2.12"
deptry = "^0.20.0"
pandas = "^2.2.3"
django-debug-toolbar = "^4.4.6"
pylint-django = "^2.6.1"

[build-system]
requires = ["poetry-core"]
build-backend = "poetry.core.masonry.api"

[tool.black]
line-length = 88
target-version = ["py39"]
exclude = '\.git|\.hg|\.mypy_cache|\.tox|\.venv|_build|buck-out|build|dist|migrations'

[tool.isort]
profile = "black"  # This ensures compatibility if you're also using the Black formatter
line_length = 88
known_first_party = "your_project"
multi_line_output = 3
include_trailing_comma = true
force_grid_wrap = 0
use_parentheses = true
ensure_newline_before_comments = true

[tool.mypy]
python_version = "3.12"
warn_return_any = true
warn_unused_configs = true
disallow_untyped_defs = true
mypy_path = "./"
exclude = "migrations|__pycache__|.tox|venv"
plugins = ["mypy_django_plugin.main"]
strict = true
show_error_codes = true
pretty = true
show_column_numbers = true
show_error_context = true
disallow_untyped_calls = true
disallow_incomplete_defs = true
check_untyped_defs = true
disallow_untyped_decorators = true
no_implicit_optional = true
warn_redundant_casts = true
warn_unused_ignores = true
warn_no_return = true
warn_unreachable = true

# pylint configuration
[tool.pylint]
max-line-length = 88
ignore = ["migrations", "__pycache__", "site-packages", ".tox"]
load-plugins = "pylint_django"
django-settings-module = "jobs_manager.settings"

# Django-specific settings
[tool.pylint.MASTER]
load-plugins = "pylint_django"
django-settings-module = "jobs_manager.settings"

[tool.pylint.messages-control]
disable = [
    "missing-docstring",
    "invalid-name",
]

# Enable Django-specific checkers
enable = [
    "django-not-configured",
    "django-not-available",
    "django-model-missing-unicode",
    "django-model-has-unicode",
    "django-model-no-explicit-unicode",
    "django-model-unicode-on-python3",
]

[tool.pylint.django]
django-url-pattern-names = true  # Enable URL pattern name checking
django-settings-module = "jobs_manager.settings"

[tool.django-stubs]
django_settings_module = "jobs_manager.settings"<|MERGE_RESOLUTION|>--- conflicted
+++ resolved
@@ -43,10 +43,7 @@
 beautifulsoup4 = "^4.13.4"
 selenium = "^4.21.0"
 lxml = "^5.4.0"
-<<<<<<< HEAD
-=======
 django-apscheduler = "^0.7.0"
->>>>>>> d3e16f78
 
 [tool.poetry.scripts]
 post-install = "scripts.post_install:install_system_deps"  # Script to install system dependencies like poppler-utils
